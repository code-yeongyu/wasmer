#[cfg(unix)]
mod unix;

#[cfg(windows)]
mod windows;

#[cfg(unix)]
pub use self::unix::*;

#[cfg(windows)]
pub use self::windows::*;

use crate::utils::{copy_stat_into_wasm, get_cstr_path, get_current_directory};

use super::varargs::VarArgs;
use byteorder::{ByteOrder, LittleEndian};
/// NOTE: TODO: These syscalls only support wasm_32 for now because they assume offsets are u32
/// Syscall list: https://www.cs.utexas.edu/~bismith/test/syscalls/syscalls32.html
use libc::{
    // ENOTTY,
    c_int,
    c_void,
    chdir,
    // fcntl, setsockopt, getppid
    close,
    dup2,
    exit,
    fstat,
    getpid,
    // iovec,
    lseek,
    off_t,
    //    open,
    read,
    rename,
    // sockaddr_in,
    // readv,
    rmdir,
    // writev,
    stat,
    write,
    // readlink,
};
use wasmer_runtime_core::vm::Ctx;

use super::env;
use std::cell::Cell;
#[allow(unused_imports)]
use std::io::Error;
use std::mem;
use std::slice;

/// exit
pub fn ___syscall1(ctx: &mut Ctx, _which: c_int, mut varargs: VarArgs) {
    debug!("emscripten::___syscall1 (exit) {}", _which);
    let status: i32 = varargs.get(ctx);
    unsafe {
        exit(status);
    }
}

/// read
pub fn ___syscall3(ctx: &mut Ctx, _which: i32, mut varargs: VarArgs) -> i32 {
    // -> ssize_t
    debug!("emscripten::___syscall3 (read) {}", _which);
    let fd: i32 = varargs.get(ctx);
    let buf: u32 = varargs.get(ctx);
    let count: i32 = varargs.get(ctx);
    debug!("=> fd: {}, buf_offset: {}, count: {}", fd, buf, count);
    let buf_addr = emscripten_memory_pointer!(ctx.memory(0), buf) as *mut c_void;
    let ret = unsafe { read(fd, buf_addr, count as _) };
    debug!("=> ret: {}", ret);
    ret as _
}

/// write
pub fn ___syscall4(ctx: &mut Ctx, _which: c_int, mut varargs: VarArgs) -> c_int {
    debug!("emscripten::___syscall4 (write) {}", _which);
    let fd: i32 = varargs.get(ctx);
    let buf: u32 = varargs.get(ctx);
    let count: i32 = varargs.get(ctx);
    debug!("=> fd: {}, buf: {}, count: {}", fd, buf, count);
    let buf_addr = emscripten_memory_pointer!(ctx.memory(0), buf) as *const c_void;
    unsafe { write(fd, buf_addr, count as _) as i32 }
}

/// close
pub fn ___syscall6(ctx: &mut Ctx, _which: c_int, mut varargs: VarArgs) -> c_int {
    debug!("emscripten::___syscall6 (close) {}", _which);
    let fd: i32 = varargs.get(ctx);
    debug!("fd: {}", fd);
    unsafe { close(fd) }
}

// chdir
pub fn ___syscall12(ctx: &mut Ctx, _which: c_int, mut varargs: VarArgs) -> c_int {
    debug!("emscripten::___syscall12 (chdir) {}", _which);
<<<<<<< HEAD
    let path_addr: i32 = varargs.get(ctx);
    let path_ptr = emscripten_memory_pointer!(ctx.memory(0), path_addr) as *const i8;
    let real_path = get_cstr_path(ctx, path_ptr)
        .map(|cstr| cstr.as_c_str() as *const _ as *const i8)
        .unwrap_or(path_ptr);
    let ret = unsafe { chdir(real_path) };
    debug!(
        "=> path: {:?}, ret: {}",
        unsafe { std::ffi::CStr::from_ptr(real_path) },
=======
    let path_ptr = varargs.get_str(ctx);
    unsafe {
        let _path = std::ffi::CStr::from_ptr(path_ptr);
        let ret = chdir(path_ptr);
        debug!("=> path: {:?}, ret: {}", _path, ret);
>>>>>>> ef4908d3
        ret
    );
    ret
}

pub fn ___syscall10(_ctx: &mut Ctx, _one: i32, _two: i32) -> i32 {
    debug!("emscripten::___syscall10");
    -1
}

pub fn ___syscall15(_ctx: &mut Ctx, _one: i32, _two: i32) -> i32 {
    debug!("emscripten::___syscall15");
    -1
}

// getpid
pub fn ___syscall20(_ctx: &mut Ctx, _one: i32, _two: i32) -> i32 {
    debug!("emscripten::___syscall20 (getpid)");
    unsafe { getpid() }
}

// rename
pub fn ___syscall38(ctx: &mut Ctx, _which: c_int, mut varargs: VarArgs) -> i32 {
    debug!("emscripten::___syscall38 (rename)");
<<<<<<< HEAD
    let old_path_addr: u32 = varargs.get(ctx);
    let new_path_addr: u32 = varargs.get(ctx);
    let old_path = emscripten_memory_pointer!(ctx.memory(0), old_path_addr) as *const i8;
    let new_path = emscripten_memory_pointer!(ctx.memory(0), new_path_addr) as *const i8;
    let real_old_path = get_cstr_path(ctx, old_path)
        .map(|cstr| cstr.as_c_str() as *const _ as *const i8)
        .unwrap_or(old_path);
    let real_new_path = get_cstr_path(ctx, new_path)
        .map(|cstr| cstr.as_c_str() as *const _ as *const i8)
        .unwrap_or(new_path);
    let result = unsafe { rename(real_old_path, real_new_path) };
=======
    let old_path = varargs.get_str(ctx);
    let new_path = varargs.get_str(ctx);
    let result = unsafe { rename(old_path, new_path) };
>>>>>>> ef4908d3
    debug!(
        "=> old_path: {}, new_path: {}, result: {}",
        unsafe { std::ffi::CStr::from_ptr(real_old_path).to_str().unwrap() },
        unsafe { std::ffi::CStr::from_ptr(real_new_path).to_str().unwrap() },
        result
    );
    result
}

// rmdir
pub fn ___syscall40(ctx: &mut Ctx, _which: c_int, mut varargs: VarArgs) -> c_int {
    debug!("emscripten::___syscall40 (rmdir)");
<<<<<<< HEAD
    let pathname: u32 = varargs.get(ctx);
    let pathname_addr = emscripten_memory_pointer!(ctx.memory(0), pathname) as *const i8;
    let real_path = get_cstr_path(ctx, pathname_addr)
        .map(|cstr| cstr.as_c_str() as *const _ as *const i8)
        .unwrap_or(pathname_addr);
    unsafe { rmdir(real_path) }
=======
    let pathname_addr = varargs.get_str(ctx);
    unsafe { rmdir(pathname_addr) }
>>>>>>> ef4908d3
}

// pipe
pub fn ___syscall42(ctx: &mut Ctx, _which: c_int, mut varargs: VarArgs) -> c_int {
    debug!("emscripten::___syscall42 (pipe)");
    // offset to a file descriptor, which contains a read end and write end, 2 integers
    let fd_offset: u32 = varargs.get(ctx);

    let emscripten_memory = ctx.memory(0);

    // convert the file descriptor into a vec with two slots
    let mut fd_vec: Vec<c_int> = emscripten_memory.view()[((fd_offset / 4) as usize)..]
        .iter()
        .map(|pipe_end: &Cell<c_int>| pipe_end.get())
        .take(2)
        .collect();

    // get it as a mutable pointer
    let fd_ptr = fd_vec.as_mut_ptr();

    // call pipe and store the pointers in this array
    #[cfg(target_os = "windows")]
    let result: c_int = unsafe { libc::pipe(fd_ptr, 2048, 0) };
    #[cfg(not(target_os = "windows"))]
    let result: c_int = unsafe { libc::pipe(fd_ptr) };
    result
}

pub fn ___syscall60(_ctx: &mut Ctx, _one: i32, _two: i32) -> i32 {
    debug!("emscripten::___syscall60");
    -1
}

// dup2
pub fn ___syscall63(ctx: &mut Ctx, _which: c_int, mut varargs: VarArgs) -> c_int {
    debug!("emscripten::___syscall63 (dup2) {}", _which);

    let src: i32 = varargs.get(ctx);
    let dst: i32 = varargs.get(ctx);

    unsafe { dup2(src, dst) }
}

// getppid
pub fn ___syscall64(_ctx: &mut Ctx, _one: i32, _two: i32) -> i32 {
    debug!("emscripten::___syscall64 (getppid)");
    unsafe { getpid() }
}

pub fn ___syscall66(_ctx: &mut Ctx, _one: i32, _two: i32) -> i32 {
    debug!("emscripten::___syscall66");
    -1
}

pub fn ___syscall75(_ctx: &mut Ctx, _one: i32, _two: i32) -> i32 {
    debug!("emscripten::___syscall75");
    -1
}

// readlink
pub fn ___syscall85(ctx: &mut Ctx, _which: c_int, mut varargs: VarArgs) -> i32 {
    debug!("emscripten::___syscall85 (readlink)");
    let _path = varargs.get_str(ctx);
    let buf = varargs.get_str(ctx);
    // let buf_addr: i32 = varargs.get(ctx);
    let buf_size: i32 = varargs.get(ctx);
    let fd = 3;
    let ret = unsafe { read(fd, buf as _, buf_size as _) as i32 };
    debug!(
        "=> buf: {}, buf_size: {}, return: {} ",
        unsafe { std::ffi::CStr::from_ptr(buf as _).to_str().unwrap() },
        buf_size,
        ret
    );
    // let ret = unsafe {
    //     readlink(path, buf as _, buf_size as _) as i32
    // };
    // debug!("=> path: {}, buf: {}, buf_size: {}, return: {} ",
    //     unsafe { std::ffi::CStr::from_ptr(path).to_str().unwrap() },
    //     unsafe { std::ffi::CStr::from_ptr(buf as _).to_str().unwrap() },
    //     // std::ffi::CStr::from_ptr(buf).to_str().unwrap(),
    //     // buf,
    //     buf_size,
    //     ret);
    ret
}

pub fn ___syscall91(_ctx: &mut Ctx, _one: i32, _two: i32) -> i32 {
    debug!("emscripten::___syscall91 - stub");
    0
}

pub fn ___syscall97(_ctx: &mut Ctx, _one: i32, _two: i32) -> i32 {
    debug!("emscripten::___syscall97");
    -1
}

pub fn ___syscall110(_ctx: &mut Ctx, _one: i32, _two: i32) -> i32 {
    debug!("emscripten::___syscall110");
    -1
}

// getcwd
pub fn ___syscall183(ctx: &mut Ctx, _which: c_int, mut varargs: VarArgs) -> i32 {
    debug!("emscripten::___syscall183");
    let buf_offset: c_int = varargs.get(ctx);
    let _size: c_int = varargs.get(ctx);
    let path = get_current_directory(ctx);
    let path_string = path.unwrap().display().to_string();
    let len = path_string.len();
    unsafe {
        let pointer_to_buffer =
            emscripten_memory_pointer!(ctx.memory(0), buf_offset) as *mut libc::c_char;
        let slice = slice::from_raw_parts_mut(pointer_to_buffer, len.clone());
        for (byte, loc) in path_string.bytes().zip(slice.iter_mut()) {
            *loc = byte as _;
        }
        *pointer_to_buffer.add(len.clone()) = 0;
    }
    buf_offset
}

// mmap2
pub fn ___syscall192(ctx: &mut Ctx, _which: c_int, mut varargs: VarArgs) -> c_int {
    debug!("emscripten::___syscall192 (mmap2) {}", _which);
    let _addr: i32 = varargs.get(ctx);
    let len: u32 = varargs.get(ctx);
    let _prot: i32 = varargs.get(ctx);
    let _flags: i32 = varargs.get(ctx);
    let fd: i32 = varargs.get(ctx);
    let _off: i32 = varargs.get(ctx);
    debug!(
        "=> addr: {}, len: {}, prot: {}, flags: {}, fd: {}, off: {}",
        _addr, len, _prot, _flags, fd, _off
    );

    if fd == -1 {
        let ptr = env::call_memalign(ctx, 16384, len);
        if ptr == 0 {
            // ENOMEM
            return -12;
        }
        let real_ptr = emscripten_memory_pointer!(ctx.memory(0), ptr) as *const u8;
        env::call_memset(ctx, ptr, 0, len);
        for i in 0..(len as usize) {
            unsafe {
                assert_eq!(*real_ptr.add(i), 0);
            }
        }
        debug!("=> ptr: {}", ptr);
        return ptr as i32;
    } else {
        // return ENODEV
        return -19;
    }
}

/// lseek
pub fn ___syscall140(ctx: &mut Ctx, _which: i32, mut varargs: VarArgs) -> i32 {
    // -> c_int
    debug!("emscripten::___syscall140 (lseek) {}", _which);
    let fd: i32 = varargs.get(ctx);
    let _ = varargs.get::<i32>(ctx); // ignore high offset
    let offset_low: i32 = varargs.get(ctx);
    let result_ptr_value = varargs.get::<i32>(ctx);
    let whence: i32 = varargs.get(ctx);
    let offset = offset_low as off_t;
    let ret = unsafe { lseek(fd, offset, whence) as i32 };
    #[allow(clippy::cast_ptr_alignment)]
    let result_ptr = emscripten_memory_pointer!(ctx.memory(0), result_ptr_value) as *mut i32;
    assert_eq!(8, mem::align_of_val(&result_ptr));
    unsafe {
        *result_ptr = ret;
    }
    debug!(
        "=> fd: {}, offset: {}, result_ptr: {}, whence: {} = {}\nlast os error: {}",
        fd,
        offset,
        result_ptr_value,
        whence,
        0,
        Error::last_os_error(),
    );
    0
}

/// readv
#[allow(clippy::cast_ptr_alignment)]
pub fn ___syscall145(ctx: &mut Ctx, _which: c_int, mut varargs: VarArgs) -> i32 {
    // -> ssize_t
    debug!("emscripten::___syscall145 (readv) {}", _which);

    let fd: i32 = varargs.get(ctx);
    let iov: i32 = varargs.get(ctx);
    let iovcnt: i32 = varargs.get(ctx);

    #[repr(C)]
    struct GuestIovec {
        iov_base: i32,
        iov_len: i32,
    }

    debug!("=> fd: {}, iov: {}, iovcnt = {}", fd, iov, iovcnt);
    let mut ret = 0;
    unsafe {
        for i in 0..iovcnt {
            let guest_iov_addr =
                emscripten_memory_pointer!(ctx.memory(0), (iov + i * 8)) as *mut GuestIovec;
            let iov_base = emscripten_memory_pointer!(ctx.memory(0), (*guest_iov_addr).iov_base)
                as *mut c_void;
            let iov_len = (*guest_iov_addr).iov_len as _;
            // debug!("=> iov_addr: {:?}, {:?}", iov_base, iov_len);
            let curr = read(fd, iov_base, iov_len);
            if curr < 0 {
                return -1;
            }
            ret += curr;
        }
        // debug!(" => ret: {}", ret);
        ret as _
    }
}

// writev
#[allow(clippy::cast_ptr_alignment)]
pub fn ___syscall146(ctx: &mut Ctx, _which: i32, mut varargs: VarArgs) -> i32 {
    // -> ssize_t
    debug!("emscripten::___syscall146 (writev) {}", _which);
    let fd: i32 = varargs.get(ctx);
    let iov: i32 = varargs.get(ctx);
    let iovcnt: i32 = varargs.get(ctx);

    #[repr(C)]
    struct GuestIovec {
        iov_base: i32,
        iov_len: i32,
    }

    debug!("=> fd: {}, iov: {}, iovcnt = {}", fd, iov, iovcnt);
    let mut ret = 0;
    unsafe {
        for i in 0..iovcnt {
            let guest_iov_addr =
                emscripten_memory_pointer!(ctx.memory(0), (iov + i * 8)) as *mut GuestIovec;
            let iov_base = emscripten_memory_pointer!(ctx.memory(0), (*guest_iov_addr).iov_base)
                as *const c_void;
            let iov_len = (*guest_iov_addr).iov_len as _;
            // debug!("=> iov_addr: {:?}, {:?}", iov_base, iov_len);
            let curr = write(fd, iov_base, iov_len);
            if curr < 0 {
                return -1;
            }
            ret += curr;
        }
        // debug!(" => ret: {}", ret);
        ret as _
    }
}

pub fn ___syscall168(_ctx: &mut Ctx, _one: i32, _two: i32) -> i32 {
    debug!("emscripten::___syscall168");
    -1
}

pub fn ___syscall191(_ctx: &mut Ctx, _one: i32, _two: i32) -> i32 {
    debug!("emscripten::___syscall191 - stub");
    -1
}

pub fn ___syscall199(_ctx: &mut Ctx, _one: i32, _two: i32) -> i32 {
    debug!("emscripten::___syscall199 - stub");
    -1
}

// stat64
pub fn ___syscall195(ctx: &mut Ctx, _which: c_int, mut varargs: VarArgs) -> c_int {
    debug!("emscripten::___syscall195 (stat64) {}", _which);
    let pathname_addr = varargs.get_str(ctx);
    let buf: u32 = varargs.get(ctx);

<<<<<<< HEAD
    let pathname_addr = emscripten_memory_pointer!(ctx.memory(0), pathname) as *const i8;
    let real_path = get_cstr_path(ctx, pathname_addr)
        .map(|cstr| cstr.as_c_str() as *const _ as *const i8)
        .unwrap_or(pathname_addr);

=======
>>>>>>> ef4908d3
    unsafe {
        let mut _stat: stat = std::mem::zeroed();
        let ret = stat(real_path, &mut _stat);
        debug!(
<<<<<<< HEAD
            "=> pathname: {}, buf: {}, path: {} = {}\nlast os error: {}",
            pathname,
            buf,
            std::ffi::CStr::from_ptr(real_path).to_str().unwrap(),
=======
            "=> pathname: {}, buf: {} = {}, last os error: {}",
            std::ffi::CStr::from_ptr(pathname_addr).to_str().unwrap(),
            buf,
>>>>>>> ef4908d3
            ret,
            Error::last_os_error()
        );
        if ret != 0 {
            return ret;
        }
        copy_stat_into_wasm(ctx, buf, &_stat);
    }
    0
}

// fstat64
pub fn ___syscall197(ctx: &mut Ctx, _which: c_int, mut varargs: VarArgs) -> c_int {
    debug!("emscripten::___syscall197 (fstat64) {}", _which);
    let fd: c_int = varargs.get(ctx);
    let buf: u32 = varargs.get(ctx);

    unsafe {
        let mut stat = std::mem::zeroed();
        let ret = fstat(fd, &mut stat);
        debug!("ret: {}", ret);
        if ret != 0 {
            return ret;
        }
        copy_stat_into_wasm(ctx, buf, &stat);
    }

    0
}

// fcntl64
pub fn ___syscall221(ctx: &mut Ctx, _which: c_int, mut varargs: VarArgs) -> c_int {
    debug!("emscripten::___syscall221 (fcntl64) {}", _which);
    // fcntl64
    let _fd: i32 = varargs.get(ctx);
    let cmd: u32 = varargs.get(ctx);
    // (FAPPEND   - 0x08
    // |FASYNC    - 0x40
    // |FFSYNC    - 0x80
    // |FNONBLOCK - 0x04
    debug!("=> fd: {}, cmd: {}", _fd, cmd);
    match cmd {
        1 | 2 => 0,
        13 | 14 => 0, // pretend file locking worked
        _ => -1,
    }
}

pub fn ___syscall268(_ctx: &mut Ctx, _one: i32, _two: i32) -> i32 {
    debug!("emscripten::___syscall268");
    -1
}

pub fn ___syscall272(_ctx: &mut Ctx, _one: i32, _two: i32) -> i32 {
    debug!("emscripten::___syscall272");
    -1
}

pub fn ___syscall295(_ctx: &mut Ctx, _one: i32, _two: i32) -> i32 {
    debug!("emscripten::___syscall295");
    -1
}

pub fn ___syscall300(_ctx: &mut Ctx, _one: i32, _two: i32) -> i32 {
    debug!("emscripten::___syscall300");
    -1
}

// utimensat
pub fn ___syscall320(_ctx: &mut Ctx, _which: c_int, mut _varargs: VarArgs) -> c_int {
    debug!("emscripten::___syscall320 (utimensat), {}", _which);
    0
}

pub fn ___syscall334(_ctx: &mut Ctx, _one: i32, _two: i32) -> i32 {
    debug!("emscripten::___syscall334");
    -1
}

// prlimit64
pub fn ___syscall340(ctx: &mut Ctx, _which: c_int, mut varargs: VarArgs) -> c_int {
    debug!("emscripten::___syscall340 (prlimit64), {}", _which);
    // NOTE: Doesn't really matter. Wasm modules cannot exceed WASM_PAGE_SIZE anyway.
    let _pid: i32 = varargs.get(ctx);
    let _resource: i32 = varargs.get(ctx);
    let _new_limit: u32 = varargs.get(ctx);
    let old_limit: u32 = varargs.get(ctx);

    if old_limit != 0 {
        // just report no limits
        let buf_ptr = emscripten_memory_pointer!(ctx.memory(0), old_limit) as *mut u8;
        let buf = unsafe { slice::from_raw_parts_mut(buf_ptr, 16) };

        LittleEndian::write_i32(&mut buf[..], -1); // RLIM_INFINITY
        LittleEndian::write_i32(&mut buf[4..], -1); // RLIM_INFINITY
        LittleEndian::write_i32(&mut buf[8..], -1); // RLIM_INFINITY
        LittleEndian::write_i32(&mut buf[12..], -1); // RLIM_INFINITY
    }

    0
}<|MERGE_RESOLUTION|>--- conflicted
+++ resolved
@@ -95,9 +95,7 @@
 // chdir
 pub fn ___syscall12(ctx: &mut Ctx, _which: c_int, mut varargs: VarArgs) -> c_int {
     debug!("emscripten::___syscall12 (chdir) {}", _which);
-<<<<<<< HEAD
-    let path_addr: i32 = varargs.get(ctx);
-    let path_ptr = emscripten_memory_pointer!(ctx.memory(0), path_addr) as *const i8;
+    let path_ptr = varargs.get_str(ctx);
     let real_path = get_cstr_path(ctx, path_ptr)
         .map(|cstr| cstr.as_c_str() as *const _ as *const i8)
         .unwrap_or(path_ptr);
@@ -105,13 +103,6 @@
     debug!(
         "=> path: {:?}, ret: {}",
         unsafe { std::ffi::CStr::from_ptr(real_path) },
-=======
-    let path_ptr = varargs.get_str(ctx);
-    unsafe {
-        let _path = std::ffi::CStr::from_ptr(path_ptr);
-        let ret = chdir(path_ptr);
-        debug!("=> path: {:?}, ret: {}", _path, ret);
->>>>>>> ef4908d3
         ret
     );
     ret
@@ -136,11 +127,8 @@
 // rename
 pub fn ___syscall38(ctx: &mut Ctx, _which: c_int, mut varargs: VarArgs) -> i32 {
     debug!("emscripten::___syscall38 (rename)");
-<<<<<<< HEAD
-    let old_path_addr: u32 = varargs.get(ctx);
-    let new_path_addr: u32 = varargs.get(ctx);
-    let old_path = emscripten_memory_pointer!(ctx.memory(0), old_path_addr) as *const i8;
-    let new_path = emscripten_memory_pointer!(ctx.memory(0), new_path_addr) as *const i8;
+    let old_path = varargs.get_str(ctx);
+    let new_path = varargs.get_str(ctx);
     let real_old_path = get_cstr_path(ctx, old_path)
         .map(|cstr| cstr.as_c_str() as *const _ as *const i8)
         .unwrap_or(old_path);
@@ -148,11 +136,6 @@
         .map(|cstr| cstr.as_c_str() as *const _ as *const i8)
         .unwrap_or(new_path);
     let result = unsafe { rename(real_old_path, real_new_path) };
-=======
-    let old_path = varargs.get_str(ctx);
-    let new_path = varargs.get_str(ctx);
-    let result = unsafe { rename(old_path, new_path) };
->>>>>>> ef4908d3
     debug!(
         "=> old_path: {}, new_path: {}, result: {}",
         unsafe { std::ffi::CStr::from_ptr(real_old_path).to_str().unwrap() },
@@ -165,17 +148,11 @@
 // rmdir
 pub fn ___syscall40(ctx: &mut Ctx, _which: c_int, mut varargs: VarArgs) -> c_int {
     debug!("emscripten::___syscall40 (rmdir)");
-<<<<<<< HEAD
-    let pathname: u32 = varargs.get(ctx);
-    let pathname_addr = emscripten_memory_pointer!(ctx.memory(0), pathname) as *const i8;
+    let pathname_addr = varargs.get_str(ctx);
     let real_path = get_cstr_path(ctx, pathname_addr)
         .map(|cstr| cstr.as_c_str() as *const _ as *const i8)
         .unwrap_or(pathname_addr);
     unsafe { rmdir(real_path) }
-=======
-    let pathname_addr = varargs.get_str(ctx);
-    unsafe { rmdir(pathname_addr) }
->>>>>>> ef4908d3
 }
 
 // pipe
@@ -456,28 +433,17 @@
     let pathname_addr = varargs.get_str(ctx);
     let buf: u32 = varargs.get(ctx);
 
-<<<<<<< HEAD
-    let pathname_addr = emscripten_memory_pointer!(ctx.memory(0), pathname) as *const i8;
     let real_path = get_cstr_path(ctx, pathname_addr)
         .map(|cstr| cstr.as_c_str() as *const _ as *const i8)
         .unwrap_or(pathname_addr);
 
-=======
->>>>>>> ef4908d3
     unsafe {
         let mut _stat: stat = std::mem::zeroed();
         let ret = stat(real_path, &mut _stat);
         debug!(
-<<<<<<< HEAD
-            "=> pathname: {}, buf: {}, path: {} = {}\nlast os error: {}",
-            pathname,
-            buf,
-            std::ffi::CStr::from_ptr(real_path).to_str().unwrap(),
-=======
             "=> pathname: {}, buf: {} = {}, last os error: {}",
             std::ffi::CStr::from_ptr(pathname_addr).to_str().unwrap(),
             buf,
->>>>>>> ef4908d3
             ret,
             Error::last_os_error()
         );
