--- conflicted
+++ resolved
@@ -154,7 +154,12 @@
     /// The string contains invalid UTF-8 encoding.
     String(string::FromUtf8Error),
 
-<<<<<<< HEAD
+    /// Out of range integral type conversion attempted.
+    NegativeValue {
+        /// The variable name that triggered the error.
+        subject: &'static str,
+    },
+
     /// The type doesn't exist.
     TypeIsMissing {
         /// The type index.
@@ -168,12 +173,6 @@
 
         /// The received kind.
         received_kind: TypeKind,
-=======
-    /// Out of range integral type conversion attempted.
-    NegativeValue {
-        /// The variable name that triggered the error.
-        subject: &'static str,
->>>>>>> ecafa756
     },
 }
 
@@ -245,6 +244,12 @@
 
             Self::String(error) => write!(formatter, "{}", error),
 
+            Self::NegativeValue { subject } => write!(
+                formatter,
+                "attempted to convert `{}` but it appears to be a negative value",
+                subject
+            ),
+
             Self::TypeIsMissing { type_index } => write!(
                 formatter,
                 "the type `{}` doesn't exist",
@@ -255,12 +260,6 @@
                 formatter,
                 "read a type of kind `{:?}`, but the kind `{:?}` was expected",
                 received_kind, expected_kind
-            ),
-
-            Self::NegativeValue { subject } => write!(
-                formatter,
-                "attempted to convert `{}` but it appears to be a negative value",
-                subject
             ),
         }
     }
