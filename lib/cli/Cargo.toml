[package]
name = "wasmer-cli"
version = "3.2.0-beta.2"
description = "Wasmer CLI"
categories = ["wasm", "command-line-interface"]
keywords = ["wasm", "webassembly", "cli"]
authors = ["Wasmer Engineering Team <engineering@wasmer.io>"]
repository = "https://github.com/wasmerio/wasmer"
license = "MIT"
readme = "README.md"
edition = "2018"
default-run = "wasmer"
build = "build.rs"

[[bin]]
name = "wasmer"
path = "src/bin/wasmer.rs"
doc = false
required-features = ["compiler"]

[[bin]]
name = "wasmer-headless"
path = "src/bin/wasmer_headless.rs"
doc = false
required-features = ["headless"]

[dependencies]
wasmer = { version = "=3.2.0-beta.2", path = "../api", default-features = false }
wasmer-compiler = { version = "=3.2.0-beta.2", path = "../compiler", features = ["compiler"] }
wasmer-compiler-cranelift = { version = "=3.2.0-beta.2", path = "../compiler-cranelift", optional = true }
wasmer-compiler-singlepass = { version = "=3.2.0-beta.2", path = "../compiler-singlepass", optional = true }
wasmer-compiler-llvm = { version = "=3.2.0-beta.2", path = "../compiler-llvm", optional = true }
wasmer-emscripten = { version = "=3.2.0-beta.2", path = "../emscripten" }
wasmer-vm = { version = "=3.2.0-beta.2", path = "../vm" }
wasmer-wasix = { version = "0.2.0", path = "../wasi", features = ["logging", "webc_runner", "webc_runner_rt_wcgi", "webc_runner_rt_wasi", "webc_runner_rt_emscripten", "host-fs"] }
wasmer-wasix-experimental-io-devices = { version = "0.2.0", path = "../wasi-experimental-io-devices", optional = true, features = ["link_external_libs"] }
wasmer-wast = { version = "=3.2.0-beta.2", path = "../../tests/lib/wast", optional = true }
wasmer-cache = { version = "=3.2.0-beta.2", path = "../cache", features = ["blake3-pure"] }
wasmer-types = { version = "=3.2.0-beta.2", path = "../types", features = ["enable-serde"] }
wasmer-registry = { version = "4.3.0", path = "../registry", features = ["build-package"]  }
wasmer-object = { version = "=3.2.0-beta.2", path = "../object", optional = true }
virtual-fs  = { version = "0.1.1", path = "../vfs", default-features = false, features = ["host-fs"] }
virtual-net  = { version = "0.1.0", path = "../vnet" }
atty = "0.2"
colored = "2.0"
anyhow = "1.0"
spinoff = "0.5.4"
clap = { version = "3.2.22", features = ["derive", "env"] }
# For the function names autosuggestion
distance = "0.4"
# For the inspect subcommand
bytesize = "1.0"
cfg-if = "1.0"
tempfile = "3.4.0"
serde = { version = "1.0.147", features = ["derive"] }
dirs = { version = "4.0" }
serde_json = { version = "1.0" }
target-lexicon = { version = "0.12", features = ["std"] }
prettytable-rs = "0.10.0"
wasmer-toml = "0.6.0"
indexmap = "1.9.2"
walkdir = "2.3.2"
regex = "1.6.0"
toml = "0.5.9"
url = "2.3.1"
libc = { version = "^0.2", default-features = false }
<<<<<<< HEAD
webc = { version = "5.0.0-rc.5" }
=======
webc = { version = "=5.0.0-rc.5" }
# HACK(Michael-F-Bryan): Remove this once a new version of wapm-targz-to-pirita
# is published that doesn't have a public dependency on webc
webc_v4 = { version = "4", package = "webc" }
>>>>>>> c742ae9d
isatty = "0.1.9"
dialoguer = "0.10.2"
tldextract = "0.6.0"
hex = "0.4.3"
flate2 = "1.0.25"
cargo_metadata = "0.15.2"
tar = "0.4.38"
thiserror = "1.0.37"
log = "0.4.17"
semver = "1.0.14"
pathdiff = "0.2.1"
sha2 = "0.10.6"
object = "0.30.0"
wasm-coredump-builder = { version = "0.1.11" }
tracing = { version = "0.1" }
tracing-subscriber = { version = "0.3", features = [ "env-filter", "fmt" ] }
clap-verbosity-flag = "1"
wapm-targz-to-pirita = "0.2.0"

[target.'cfg(not(target_arch = "riscv64"))'.dependencies]
http_req  = { version="^0.8", default-features = false, features = ["rust-tls"] }
reqwest = { version = "^0.11", default-features = false, features = ["rustls-tls", "json", "multipart"] }

[target.'cfg(target_arch = "riscv64")'.dependencies]
http_req  = { version="^0.8", default-features = false, features = ["native-tls"] }
reqwest = { version = "^0.11", default-features = false, features = ["native-tls", "json", "multipart"] }

[build-dependencies]
chrono = { version = "^0.4", default-features = false, features = ["std", "clock"] }

[target.'cfg(target_os = "linux")'.dependencies]
unix_mode = "0.1.3"

[features]
# Don't add the compiler features in default, please add them on the Makefile
# since we might want to autoconfigure them depending on the availability on the host.
default = [
    "sys",
    "wat",
    "wast",
    "cache",
    "wasi",
    "emscripten",
    "compiler",
    "wasmer-artifact-create",
    "static-artifact-create",
    "webc_runner",
]
sys = ["wasmer/sys"]
wast = ["wasmer-wast"]
host-net = [ "virtual-net/host-net" ]
wat = ["wasmer/wat"]
compiler = [
    "wasmer/compiler",
    "wasmer-compiler/translator",
    "wasmer-compiler/compiler",
    "wasmer-wasix/compiler"
]
wasmer-artifact-create = ["compiler",
 "wasmer/wasmer-artifact-load",
 "wasmer/wasmer-artifact-create",
 "wasmer-compiler/wasmer-artifact-load",
 "wasmer-compiler/wasmer-artifact-create",
 "wasmer-object",
 ]
static-artifact-create = ["compiler",
 "wasmer/static-artifact-load",
 "wasmer/static-artifact-create",
 "wasmer-compiler/static-artifact-load",
 "wasmer-compiler/static-artifact-create",
 "wasmer-object",
 ]
wasmer-artifact-load = ["compiler",
 "wasmer/wasmer-artifact-load",
 "wasmer-compiler/wasmer-artifact-load",
 ]
static-artifact-load = ["compiler",
 "wasmer/static-artifact-load",
 "wasmer-compiler/static-artifact-load",
 ]
experimental-io-devices = [
    "wasmer-wasix-experimental-io-devices",
    "wasi"
]
singlepass = [
    "wasmer-compiler-singlepass",
    "compiler",
]
cranelift = [
    "wasmer-compiler-cranelift",
    "compiler",
]
llvm = [
    "wasmer-compiler-llvm",
    "compiler",
]
disable-all-logging = ["wasmer-wasix/disable-all-logging", "log/release_max_level_off"]
headless = []
headless-minimal = ["headless", "disable-all-logging", "wasi"]

# Optional
enable-serde = [
  "wasmer/enable-serde",
  "wasmer-vm/enable-serde",
  "wasmer-compiler/enable-serde",
  "wasmer-wasix/enable-serde",
]

# Deprecated. These feature flags no longer protect anything.
cache = []
cache-blake3-pure = []
debug = []
wasi = []
emscripten = []
webc_runner = []

[target.'cfg(target_os = "windows")'.dependencies]
colored = "2.0.0"

[package.metadata.binstall]
pkg-fmt = "tgz"

[package.metadata.binstall.overrides.aarch64-apple-darwin]
pkg-url = "{ repo }/releases/download/v{ version }/wasmer-darwin-arm64.{ archive-format }"
bin-dir = "bin/{ bin }"

[package.metadata.binstall.overrides.x86_64-apple-darwin]
pkg-url = "{ repo }/releases/download/v{ version }/wasmer-darwin-amd64.{ archive-format }"
bin-dir = "bin/{ bin }"

[package.metadata.binstall.overrides.aarch64-unknown-linux-gnu]
pkg-url = "{ repo }/releases/download/v{ version }/wasmer-linux-aarch64.{ archive-format }"
bin-dir = "bin/{ bin }"

[package.metadata.binstall.overrides.riscv64gc-unknown-linux-gnu]
pkg-url = "{ repo }/releases/download/v{ version }/wasmer-linux-riscv64gc.{ archive-format }"
bin-dir = "bin/{ bin }"

[package.metadata.binstall.overrides.x86_64-unknown-linux-gnu]
pkg-url = "{ repo }/releases/download/v{ version }/wasmer-linux-amd64.{ archive-format }"
bin-dir = "bin/{ bin }"

[package.metadata.binstall.overrides.x86_64-unknown-linux-musl]
pkg-url = "{ repo }/releases/download/v{ version }/wasmer-linux-musl-amd64.{ archive-format }"
bin-dir = "bin/{ bin }"

[package.metadata.binstall.overrides.x86_64-pc-windows-msvc]
pkg-url = "{ repo }/releases/download/v{ version }/wasmer-windows-amd64.{ archive-format }"
bin-dir = "bin/{ bin }.exe"<|MERGE_RESOLUTION|>--- conflicted
+++ resolved
@@ -64,14 +64,7 @@
 toml = "0.5.9"
 url = "2.3.1"
 libc = { version = "^0.2", default-features = false }
-<<<<<<< HEAD
-webc = { version = "5.0.0-rc.5" }
-=======
 webc = { version = "=5.0.0-rc.5" }
-# HACK(Michael-F-Bryan): Remove this once a new version of wapm-targz-to-pirita
-# is published that doesn't have a public dependency on webc
-webc_v4 = { version = "4", package = "webc" }
->>>>>>> c742ae9d
 isatty = "0.1.9"
 dialoguer = "0.10.2"
 tldextract = "0.6.0"
