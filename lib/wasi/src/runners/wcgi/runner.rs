--- conflicted
+++ resolved
@@ -44,17 +44,11 @@
         let key = webc::metadata::annotations::WCGI_RUNNER_URI;
         let Annotations { wasi, wcgi } = ctx
             .command()
-<<<<<<< HEAD
-            .annotation("wasi")
-            .context("Unable to retrieve the WASI metadata")?
-            .unwrap_or_else(|| Wasi::new(command_name));
-=======
             .get_annotation(key)
             .with_context(|| format!("Unable to deserialize the \"{key}\" annotations"))?
             .unwrap_or_default();
 
         let wasi = wasi.unwrap_or_else(|| Wasi::new(command_name));
->>>>>>> 34dcb3f3
 
         let module = self
             .load_module(&wasi, ctx)
@@ -138,13 +132,7 @@
         wcgi: &Wcgi,
         ctx: &RunnerContext<'_>,
     ) -> Result<Handler, Error> {
-<<<<<<< HEAD
-        let Wcgi { dialect, .. } = ctx.command().annotation("wcgi")?.unwrap_or_default();
-
-        let dialect = match dialect {
-=======
         let dialect = match &wcgi.dialect {
->>>>>>> 34dcb3f3
             Some(d) => d.parse().context("Unable to parse the CGI dialect")?,
             None => CgiDialect::Wcgi,
         };
