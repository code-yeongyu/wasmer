# Changelog

*The format is based on [Keep a Changelog].*

[Keep a Changelog]: http://keepachangelog.com/en/1.0.0/


## **[Unreleased]**

<<<<<<< HEAD
- [#1710](https://github.com/wasmerio/wasmer/pull/1710) Memory for function call trampolines is now owned by the Artifact.
=======
### Added

>>>>>>> fff5366e
- [#1700](https://github.com/wasmerio/wasmer/pull/1700) Implement `wasm_externtype_copy` in the Wasm C API.

## 1.0.0-alpha4 - 2020-10-08

### Added
- [#1635](https://github.com/wasmerio/wasmer/pull/1635) Implement `wat2wasm` in the Wasm C API.
- [#1636](https://github.com/wasmerio/wasmer/pull/1636) Implement `wasm_module_validate` in the Wasm C API.
- [#1657](https://github.com/wasmerio/wasmer/pull/1657) Implement `wasm_trap_t` and `wasm_frame_t` for Wasm C API; add examples in Rust and C of exiting early with a host function.

### Fixed
- [#1690](https://github.com/wasmerio/wasmer/pull/1690) Fix `wasm_memorytype_limits` where `min` and `max` represents pages, not bytes. Additionally, fixes the max limit sentinel value.
- [#1671](https://github.com/wasmerio/wasmer/pull/1671) Fix probestack firing inappropriately, and sometimes over/under allocating stack.
- [#1660](https://github.com/wasmerio/wasmer/pull/1660) Fix issue preventing map-dir aliases starting with `/` from working properly.

### Changed
- [#1682](https://github.com/wasmerio/wasmer/pull/1682) Improve error reporting when making a memory with invalid settings.
- [#1691](https://github.com/wasmerio/wasmer/pull/1691) Bump minimum supported Rust version to 1.46.0
- [#1645](https://github.com/wasmerio/wasmer/pull/1645) Move the install script to https://github.com/wasmerio/wasmer-install

## 1.0.0-alpha3 - 2020-09-14

### Fixed

- [#1620](https://github.com/wasmerio/wasmer/pull/1620) Fix bug causing the Wapm binary to not be packaged with the release
- [#1619](https://github.com/wasmerio/wasmer/pull/1619) Improve error message in engine-native when C compiler is missing

## 1.0.0-alpha02.0 - 2020-09-11

### Added

- [#1566](https://github.com/wasmerio/wasmer/pull/1566) Add support for opening special Unix files to the WASI FS

### Fixed

- [#1602](https://github.com/wasmerio/wasmer/pull/1602) Fix panic when calling host functions with negative numbers in certain situations
- [#1590](https://github.com/wasmerio/wasmer/pull/1590) Fix soundness issue in API of vm::Global

## TODO: 1.0.0-alpha01.0

- Wasmer refactor lands

## 0.17.1 - 2020-06-24

### Changed
- [#1439](https://github.com/wasmerio/wasmer/pull/1439) Move `wasmer-interface-types` into its own repository

### Fixed

- [#1554](https://github.com/wasmerio/wasmer/pull/1554) Update supported stable Rust version to 1.45.2.
- [#1552](https://github.com/wasmerio/wasmer/pull/1552) Disable `sigint` handler by default.

## 0.17.0 - 2020-05-11

### Added
- [#1331](https://github.com/wasmerio/wasmer/pull/1331) Implement the `record` type and instrutions for WIT
- [#1345](https://github.com/wasmerio/wasmer/pull/1345) Adding ARM testing in Azure Pipelines
- [#1329](https://github.com/wasmerio/wasmer/pull/1329) New numbers and strings instructions for WIT
- [#1285](https://github.com/wasmerio/wasmer/pull/1285) Greatly improve errors in `wasmer-interface-types`
- [#1303](https://github.com/wasmerio/wasmer/pull/1303) NaN canonicalization for singlepass backend.
- [#1313](https://github.com/wasmerio/wasmer/pull/1313) Add new high-level public API through `wasmer` crate. Includes many updates including:
  - Minor improvement: `imports!` macro now handles no trailing comma as well as a trailing comma in namespaces and between namespaces.
  - New methods on `Module`: `exports`, `imports`, and `custom_sections`.
  - New way to get exports from an instance with `let func_name: Func<i32, i64> = instance.exports.get("func_name");`.
  - Improved `Table` APIs including `set` which now allows setting functions directly.  TODO: update this more if `Table::get` gets made public in this PR
  - TODO: finish the list of changes here
- [#1305](https://github.com/wasmerio/wasmer/pull/1305) Handle panics from DynamicFunc.
- [#1300](https://github.com/wasmerio/wasmer/pull/1300) Add support for multiple versions of WASI tests: wasitests now test all versions of WASI.
- [#1292](https://github.com/wasmerio/wasmer/pull/1292) Experimental Support for Android (x86_64 and AArch64)

### Fixed
- [#1283](https://github.com/wasmerio/wasmer/pull/1283) Workaround for floating point arguments and return values in `DynamicFunc`s.

### Changed
- [#1401](https://github.com/wasmerio/wasmer/pull/1401) Make breaking change to `RuntimeError`: `RuntimeError` is now more explicit about its possible error values allowing for better insight into why a call into Wasm failed.
- [#1382](https://github.com/wasmerio/wasmer/pull/1382) Refactored test infranstructure (part 2)
- [#1380](https://github.com/wasmerio/wasmer/pull/1380) Refactored test infranstructure (part 1)
- [#1357](https://github.com/wasmerio/wasmer/pull/1357) Refactored bin commands into separate files
- [#1335](https://github.com/wasmerio/wasmer/pull/1335) Change mutability of `memory` to `const` in `wasmer_memory_data_length` in the C API
- [#1332](https://github.com/wasmerio/wasmer/pull/1332) Add option to `CompilerConfig` to force compiler IR verification off even when `debug_assertions` are enabled. This can be used to make debug builds faster, which may be important if you're creating a library that wraps Wasmer and depend on the speed of debug builds.
- [#1320](https://github.com/wasmerio/wasmer/pull/1320) Change `custom_sections` field in `ModuleInfo` to be more standards compliant by allowing multiple custom sections with the same name. To get the old behavior with the new API, you can add `.last().unwrap()` to accesses. For example, `module_info.custom_sections["custom_section_name"].last().unwrap()`.
- [#1301](https://github.com/wasmerio/wasmer/pull/1301) Update supported stable Rust version to 1.41.1.

## 0.16.2 - 2020-03-11

### Fixed

- [#1294](https://github.com/wasmerio/wasmer/pull/1294) Fix bug related to system calls in WASI that rely on reading from WasmPtrs as arrays of length 0. `WasmPtr` will now succeed on length 0 arrays again.

## 0.16.1 - 2020-03-11

### Fixed

- [#1291](https://github.com/wasmerio/wasmer/pull/1291) Fix installation packaging script to package the `wax` command.

## 0.16.0 - 2020-03-11

### Added
- [#1286](https://github.com/wasmerio/wasmer/pull/1286) Updated Windows Wasmer icons. Add wax
- [#1284](https://github.com/wasmerio/wasmer/pull/1284) Implement string and memory instructions in `wasmer-interface-types`

### Fixed
- [#1272](https://github.com/wasmerio/wasmer/pull/1272) Fix off-by-one error bug when accessing memory with a `WasmPtr` that contains the last valid byte of memory. Also changes the behavior of `WasmPtr<T, Array>` with a length of 0 and `WasmPtr<T>` where `std::mem::size_of::<T>()` is 0 to always return `None`

## 0.15.0 - 2020-03-04

- [#1263](https://github.com/wasmerio/wasmer/pull/1263) Changed the behavior of some WASI syscalls to now handle preopened directories more properly. Changed default `--debug` logging to only show Wasmer-related messages.
- [#1217](https://github.com/wasmerio/wasmer/pull/1217) Polymorphic host functions based on dynamic trampoline generation.
- [#1252](https://github.com/wasmerio/wasmer/pull/1252) Allow `/` in wasi `--mapdir` wasm path.
- [#1212](https://github.com/wasmerio/wasmer/pull/1212) Add support for GDB JIT debugging:
  - Add `--generate-debug-info` and `-g` flags to `wasmer run` to generate debug information during compilation. The debug info is passed via the GDB JIT interface to a debugger to allow source-level debugging of Wasm files. Currently only available on clif-backend.
  - Break public middleware APIs: there is now a `source_loc` parameter that should be passed through if applicable.
  - Break compiler trait methods such as `feed_local`, `feed_event` as well as `ModuleCodeGenerator::finalize`.

## 0.14.1 - 2020-02-24

- [#1245](https://github.com/wasmerio/wasmer/pull/1245) Use Ubuntu 16.04 in CI so that we use an earlier version of GLIBC.
- [#1234](https://github.com/wasmerio/wasmer/pull/1234) Check for unused excluded spectest failures.
- [#1232](https://github.com/wasmerio/wasmer/pull/1232) `wasmer-interface-types` has a WAT decoder.

## 0.14.0 - 2020-02-20

- [#1233](https://github.com/wasmerio/wasmer/pull/1233) Improved Wasmer C API release artifacts.
- [#1216](https://github.com/wasmerio/wasmer/pull/1216) `wasmer-interface-types` receives a binary encoder.
- [#1228](https://github.com/wasmerio/wasmer/pull/1228) Singlepass cleanup: Resolve several FIXMEs and remove protect_unix.
- [#1218](https://github.com/wasmerio/wasmer/pull/1218) Enable Cranelift verifier in debug mode. Fix bug with table indices being the wrong type.
- [#787](https://github.com/wasmerio/wasmer/pull/787) New crate `wasmer-interface-types` to implement WebAssembly Interface Types.
- [#1213](https://github.com/wasmerio/wasmer/pull/1213) Fixed WASI `fdstat` to detect `isatty` properly.
- [#1192](https://github.com/wasmerio/wasmer/pull/1192) Use `ExceptionCode` for error representation.
- [#1191](https://github.com/wasmerio/wasmer/pull/1191) Fix singlepass miscompilation on `Operator::CallIndirect`.
- [#1180](https://github.com/wasmerio/wasmer/pull/1180) Fix compilation for target `x86_64-unknown-linux-musl`.
- [#1170](https://github.com/wasmerio/wasmer/pull/1170) Improve the WasiFs builder API with convenience methods for overriding stdin, stdout, and stderr as well as a new sub-builder for controlling the permissions and properties of preopened directories.  Also breaks that implementations of `WasiFile` must be `Send` -- please file an issue if this change causes you any issues.
- [#1161](https://github.com/wasmerio/wasmer/pull/1161) Require imported functions to be `Send`. This is a breaking change that fixes a soundness issue in the API.
- [#1140](https://github.com/wasmerio/wasmer/pull/1140) Use [`blake3`](https://github.com/BLAKE3-team/BLAKE3) as default hashing algorithm for caching.
- [#1129](https://github.com/wasmerio/wasmer/pull/1129) Standard exception types for singlepass backend.

## 0.13.1 - 2020-01-16
- Fix bug in wapm related to the `package.wasmer_extra_flags` entry in the manifest

## 0.13.0 - 2020-01-15

Special thanks to [@repi](https://github.com/repi) and [@srenatus](https://github.com/srenatus) for their contributions!

- [#1153](https://github.com/wasmerio/wasmer/pull/1153) Added Wasmex, an Elixir language integration, to the README
- [#1133](https://github.com/wasmerio/wasmer/pull/1133) New `wasmer_trap` function in the C API, to properly error from within a host function
- [#1147](https://github.com/wasmerio/wasmer/pull/1147) Remove `log` and `trace` macros from `wasmer-runtime-core`, remove `debug` and `trace` features from `wasmer-*` crates, use the `log` crate for logging and use `fern` in the Wasmer CLI binary to output log messages.  Colorized output will be enabled automatically if printing to a terminal, to force colorization on or off, set the `WASMER_COLOR` environment variable to `true` or `false`.
- [#1128](https://github.com/wasmerio/wasmer/pull/1128) Fix a crash when a host function is missing and the `allow_missing_functions` flag is enabled
- [#1099](https://github.com/wasmerio/wasmer/pull/1099) Remove `backend::Backend` from `wasmer_runtime_core`
- [#1097](https://github.com/wasmerio/wasmer/pull/1097) Move inline breakpoint outside of runtime backend
- [#1095](https://github.com/wasmerio/wasmer/pull/1095) Update to cranelift 0.52.
- [#1092](https://github.com/wasmerio/wasmer/pull/1092) Add `get_utf8_string_with_nul` to `WasmPtr` to read nul-terminated strings from memory.
- [#1071](https://github.com/wasmerio/wasmer/pull/1071) Add support for non-trapping float-to-int conversions, enabled by default.

## 0.12.0 - 2019-12-18

Special thanks to [@ethanfrey](https://github.com/ethanfrey), [@AdamSLevy](https://github.com/AdamSLevy), [@Jasper-Bekkers](https://github.com/Jasper-Bekkers), [@srenatus](https://github.com/srenatus) for their contributions!

- [#1078](https://github.com/wasmerio/wasmer/pull/1078) Increase the maximum number of parameters `Func` can take
- [#1062](https://github.com/wasmerio/wasmer/pull/1062) Expose some opt-in Emscripten functions to the C API
- [#1032](https://github.com/wasmerio/wasmer/pull/1032) Change the signature of the Emscripten `abort` function to work with Emscripten 1.38.30
- [#1060](https://github.com/wasmerio/wasmer/pull/1060) Test the capi with all the backends
- [#1069](https://github.com/wasmerio/wasmer/pull/1069) Add function `get_memory_and_data` to `Ctx` to help prevent undefined behavior and mutable aliasing. It allows accessing memory while borrowing data mutably for the `Ctx` lifetime. This new function is now being used in `wasmer-wasi`.
- [#1058](https://github.com/wasmerio/wasmer/pull/1058) Fix minor panic issue when `wasmer::compile_with` called with llvm backend.
- [#858](https://github.com/wasmerio/wasmer/pull/858) Minor panic fix when wasmer binary with `loader` option run a module without exported `_start` function.
- [#1056](https://github.com/wasmerio/wasmer/pull/1056) Improved `--invoke` args parsing (supporting `i32`, `i64`, `f32` and `f32`) in Wasmer CLI
- [#1054](https://github.com/wasmerio/wasmer/pull/1054) Improve `--invoke` output in Wasmer CLI
- [#1053](https://github.com/wasmerio/wasmer/pull/1053) For RuntimeError and breakpoints, use Box<Any + Send> instead of Box<Any>.
- [#1052](https://github.com/wasmerio/wasmer/pull/1052) Fix minor panic and improve Error handling in singlepass backend.
- [#1050](https://github.com/wasmerio/wasmer/pull/1050) Attach C & C++ headers to releases.
- [#1033](https://github.com/wasmerio/wasmer/pull/1033) Set cranelift backend as default compiler backend again, require at least one backend to be enabled for Wasmer CLI
- [#1044](https://github.com/wasmerio/wasmer/pull/1044) Enable AArch64 support in the LLVM backend.
- [#1030](https://github.com/wasmerio/wasmer/pull/1030) Ability to generate `ImportObject` for a specific version WASI version with the C API.
- [#1028](https://github.com/wasmerio/wasmer/pull/1028) Introduce strict/non-strict modes for `get_wasi_version`
- [#1029](https://github.com/wasmerio/wasmer/pull/1029) Add the “floating” `WasiVersion::Latest` version.
- [#1006](https://github.com/wasmerio/wasmer/pull/1006) Fix minor panic issue when `wasmer::compile_with` called with llvm backend
- [#1009](https://github.com/wasmerio/wasmer/pull/1009) Enable LLVM verifier for all tests, add new llvm-backend-tests crate.
- [#1022](https://github.com/wasmerio/wasmer/pull/1022) Add caching support for Singlepass backend.
- [#1004](https://github.com/wasmerio/wasmer/pull/1004) Add the Auto backend to enable to adapt backend usage depending on wasm file executed.
- [#1068](https://github.com/wasmerio/wasmer/pull/1068) Various cleanups for the singlepass backend on AArch64.

## 0.11.0 - 2019-11-22

- [#713](https://github.com/wasmerio/wasmer/pull/713) Add AArch64 support for singlepass.
- [#995](https://github.com/wasmerio/wasmer/pull/995) Detect when a global is read without being initialized (emit a proper error instead of panicking)
- [#996](https://github.com/wasmerio/wasmer/pull/997) Refactored spectests, emtests and wasitests to use default compiler logic
- [#992](https://github.com/wasmerio/wasmer/pull/992) Updates WAPM version to 0.4.1, fix arguments issue introduced in #990
- [#990](https://github.com/wasmerio/wasmer/pull/990) Default wasmer CLI to `run`.  Wasmer will now attempt to parse unrecognized command line options as if they were applied to the run command: `wasmer mywasm.wasm --dir=.` now works!
- [#987](https://github.com/wasmerio/wasmer/pull/987) Fix `runtime-c-api` header files when compiled by gnuc.
- [#957](https://github.com/wasmerio/wasmer/pull/957) Change the meaning of `wasmer_wasi::is_wasi_module` to detect any type of WASI module, add support for new wasi snapshot_preview1
- [#934](https://github.com/wasmerio/wasmer/pull/934) Simplify float expressions in the LLVM backend.

## 0.10.2 - 2019-11-18

- [#968](https://github.com/wasmerio/wasmer/pull/968) Added `--invoke` option to the command
- [#964](https://github.com/wasmerio/wasmer/pull/964) Enable cross-compilation for specific target
- [#971](https://github.com/wasmerio/wasmer/pull/971) In LLVM backend, use unaligned loads and stores for non-atomic accesses to wasmer memory.
- [#960](https://github.com/wasmerio/wasmer/pull/960) Fix `runtime-c-api` header files when compiled by clang.
- [#925](https://github.com/wasmerio/wasmer/pull/925) Host functions can be closures with a captured environment.
- [#917](https://github.com/wasmerio/wasmer/pull/917) Host functions (aka imported functions) may not have `&mut vm::Ctx` as first argument, i.e. the presence of the `&mut vm::Ctx` argument is optional.
- [#915](https://github.com/wasmerio/wasmer/pull/915) All backends share the same definition of `Trampoline` (defined in `wasmer-runtime-core`).

## 0.10.1 - 2019-11-11

- [#952](https://github.com/wasmerio/wasmer/pull/952) Use C preprocessor to properly hide trampoline functions on Windows and non-x86_64 targets.

## 0.10.0 - 2019-11-11

Special thanks to [@newpavlov](https://github.com/newpavlov) and [@Maxgy](https://github.com/Maxgy) for their contributions!

- [#942](https://github.com/wasmerio/wasmer/pull/942) Deny missing docs in runtime core and add missing docs
- [#939](https://github.com/wasmerio/wasmer/pull/939) Fix bug causing attempts to append to files with WASI to delete the contents of the file
- [#940](https://github.com/wasmerio/wasmer/pull/940) Update supported Rust version to 1.38+
- [#923](https://github.com/wasmerio/wasmer/pull/923) Fix memory leak in the C API caused by an incorrect cast in `wasmer_trampoline_buffer_destroy`
- [#921](https://github.com/wasmerio/wasmer/pull/921) In LLVM backend, annotate all memory accesses with TBAA metadata.
- [#883](https://github.com/wasmerio/wasmer/pull/883) Allow floating point operations to have arbitrary inputs, even including SNaNs.
- [#856](https://github.com/wasmerio/wasmer/pull/856) Expose methods in the runtime C API to get a WASI import object

## 0.9.0 - 2019-10-23

Special thanks to @alocquet for their contributions!

- [#898](https://github.com/wasmerio/wasmer/pull/898) State tracking is now disabled by default in the LLVM backend. It can be enabled with `--track-state`.
- [#861](https://github.com/wasmerio/wasmer/pull/861) Add descriptions to `unimplemented!` macro in various places
- [#897](https://github.com/wasmerio/wasmer/pull/897) Removes special casing of stdin, stdout, and stderr in WASI.  Closing these files now works.  Removes `stdin`, `stdout`, and `stderr` from `WasiFS`, replaced by the methods `stdout`, `stdout_mut`, and so on.
- [#863](https://github.com/wasmerio/wasmer/pull/863) Fix min and max for cases involving NaN and negative zero when using the LLVM backend.

## 0.8.0 - 2019-10-02

Special thanks to @jdanford for their contributions!

- [#850](https://github.com/wasmerio/wasmer/pull/850) New `WasiStateBuilder` API. small, add misc. breaking changes to existing API (for example, changing the preopen dirs arg on `wasi::generate_import_object` from `Vec<String>` to `Vec<Pathbuf>`)
- [#852](https://github.com/wasmerio/wasmer/pull/852) Make minor grammar/capitalization fixes to README.md
- [#841](https://github.com/wasmerio/wasmer/pull/841) Slightly improve rustdoc documentation and small updates to outdated info in readme files
- [#836](https://github.com/wasmerio/wasmer/pull/836) Update Cranelift fork version to `0.44.0`
- [#839](https://github.com/wasmerio/wasmer/pull/839) Change supported version to stable Rust 1.37+
- [#834](https://github.com/wasmerio/wasmer/pull/834) Fix panic when unwraping `wasmer` arguments
- [#835](https://github.com/wasmerio/wasmer/pull/835) Add parallel execution example (independent instances created from the same `ImportObject` and `Module` run with rayon)
- [#834](https://github.com/wasmerio/wasmer/pull/834) Fix panic when parsing numerical arguments for no-ABI targets run with the wasmer binary
- [#833](https://github.com/wasmerio/wasmer/pull/833) Add doc example of using ImportObject's new `maybe_with_namespace` method
- [#832](https://github.com/wasmerio/wasmer/pull/832) Delete unused runtime ABI
- [#809](https://github.com/wasmerio/wasmer/pull/809) Fix bugs leading to panics in `LocalBacking`.
- [#831](https://github.com/wasmerio/wasmer/pull/831) Add support for atomic operations, excluding wait and notify, to singlepass.
- [#822](https://github.com/wasmerio/wasmer/pull/822) Update Cranelift fork version to `0.43.1`
- [#829](https://github.com/wasmerio/wasmer/pull/829) Fix deps on `make bench-*` commands; benchmarks don't compile other backends now
- [#807](https://github.com/wasmerio/wasmer/pull/807) Implement Send for `Instance`, breaking change on `ImportObject`, remove method `get_namespace` replaced with `with_namespace` and `maybe_with_namespace`
- [#817](https://github.com/wasmerio/wasmer/pull/817) Add document for tracking features across backends and language integrations, [docs/feature_matrix.md]
- [#823](https://github.com/wasmerio/wasmer/issues/823) Improved Emscripten / WASI integration
- [#821](https://github.com/wasmerio/wasmer/issues/821) Remove patch version on most deps Cargo manifests.  This gives Wasmer library users more control over which versions of the deps they use.
- [#820](https://github.com/wasmerio/wasmer/issues/820) Remove null-pointer checks in `WasmPtr` from runtime-core, re-add them in Emscripten
- [#803](https://github.com/wasmerio/wasmer/issues/803) Add method to `Ctx` to invoke functions by their `TableIndex`
- [#790](https://github.com/wasmerio/wasmer/pull/790) Fix flaky test failure with LLVM, switch to large code model.
- [#788](https://github.com/wasmerio/wasmer/pull/788) Use union merge on the changelog file.
- [#785](https://github.com/wasmerio/wasmer/pull/785) Include Apache license file for spectests.
- [#786](https://github.com/wasmerio/wasmer/pull/786) In the LLVM backend, lower atomic wasm operations to atomic machine instructions.
- [#784](https://github.com/wasmerio/wasmer/pull/784) Fix help string for wasmer run.

## 0.7.0 - 2019-09-12

Special thanks to @YaronWittenstein @penberg for their contributions.

- [#776](https://github.com/wasmerio/wasmer/issues/776) Allow WASI preopened fds to be closed
- [#774](https://github.com/wasmerio/wasmer/issues/774) Add more methods to the `WasiFile` trait
- [#772](https://github.com/wasmerio/wasmer/issues/772) [#770](https://github.com/wasmerio/wasmer/issues/770) Handle more internal failures by passing back errors
- [#756](https://github.com/wasmerio/wasmer/issues/756) Allow NULL parameter and 0 arity in `wasmer_export_func_call` C API
- [#747](https://github.com/wasmerio/wasmer/issues/747) Return error instead of panicking on traps when using the Wasmer binary
- [#741](https://github.com/wasmerio/wasmer/issues/741) Add validate Wasm fuzz target
- [#733](https://github.com/wasmerio/wasmer/issues/733) Remove dependency on compiler backends for `middleware-common`
- [#732](https://github.com/wasmerio/wasmer/issues/732) [#731](https://github.com/wasmerio/wasmer/issues/731) WASI bug fixes and improvements
- [#726](https://github.com/wasmerio/wasmer/issues/726) Add serialization and deserialization for Wasi State
- [#716](https://github.com/wasmerio/wasmer/issues/716) Improve portability of install script
- [#714](https://github.com/wasmerio/wasmer/issues/714) Add Code of Conduct
- [#708](https://github.com/wasmerio/wasmer/issues/708) Remove unconditional dependency on Cranelift in the C API
- [#703](https://github.com/wasmerio/wasmer/issues/703) Fix compilation on AArch64 Linux
- [#702](https://github.com/wasmerio/wasmer/issues/702) Add SharedMemory to Wasmer. Add `--enable-threads` flag, add partial implementation of atomics to LLVM backend.
- [#698](https://github.com/wasmerio/wasmer/issues/698) [#690](https://github.com/wasmerio/wasmer/issues/690) [#687](https://github.com/wasmerio/wasmer/issues/690) Fix panics in Emscripten
- [#689](https://github.com/wasmerio/wasmer/issues/689) Replace `wasmer_runtime_code::memory::Atomic` with `std::sync::atomic` atomics, changing its interface
- [#680](https://github.com/wasmerio/wasmer/issues/680) [#673](https://github.com/wasmerio/wasmer/issues/673) [#669](https://github.com/wasmerio/wasmer/issues/669) [#660](https://github.com/wasmerio/wasmer/issues/660) [#659](https://github.com/wasmerio/wasmer/issues/659) Misc. runtime and singlepass fixes
- [#677](https://github.com/wasmerio/wasmer/issues/677) [#675](https://github.com/wasmerio/wasmer/issues/675) [#674](https://github.com/wasmerio/wasmer/issues/674) LLVM backend fixes and improvements
- [#671](https://github.com/wasmerio/wasmer/issues/671) Implement fs polling in `wasi::poll_oneoff` for Unix-like platforms
- [#656](https://github.com/wasmerio/wasmer/issues/656) Move CI to Azure Pipelines
- [#650](https://github.com/wasmerio/wasmer/issues/650) Implement `wasi::path_rename`, improve WASI FS public api, and allow open files to exist even when the underlying file is deleted
- [#643](https://github.com/wasmerio/wasmer/issues/643) Implement `wasi::path_symlink` and improve WASI FS public api IO error reporting
- [#608](https://github.com/wasmerio/wasmer/issues/608) Implement wasi syscalls `fd_allocate`, `fd_sync`, `fd_pread`, `path_link`, `path_filestat_set_times`; update WASI fs API in a WIP way; reduce coupling of WASI code to host filesystem; make debug messages from WASI more readable; improve rights-checking when calling syscalls; implement reference counting on inodes; misc bug fixes and improvements
- [#616](https://github.com/wasmerio/wasmer/issues/616) Create the import object separately from instance instantiation in `runtime-c-api`
- [#620](https://github.com/wasmerio/wasmer/issues/620) Replace one `throw()` with `noexcept` in llvm backend
- [#618](https://github.com/wasmerio/wasmer/issues/618) Implement `InternalEvent::Breakpoint` in the llvm backend to allow metering in llvm
- [#615](https://github.com/wasmerio/wasmer/issues/615) Eliminate `FunctionEnvironment` construction in `feed_event()` speeding up to 70% of compilation in clif
- [#609](https://github.com/wasmerio/wasmer/issues/609) Update dependencies
- [#602](https://github.com/wasmerio/wasmer/issues/602) C api extract instance context from instance
- [#590](https://github.com/wasmerio/wasmer/issues/590) Error visibility changes in wasmer-c-api
- [#589](https://github.com/wasmerio/wasmer/issues/589) Make `wasmer_byte_array` fields `public` in wasmer-c-api

## 0.6.0 - 2019-07-31
- [#603](https://github.com/wasmerio/wasmer/pull/603) Update Wapm-cli, bump version numbers
- [#595](https://github.com/wasmerio/wasmer/pull/595) Add unstable public API for interfacing with the WASI file system in plugin-like usecases
- [#598](https://github.com/wasmerio/wasmer/pull/598) LLVM Backend is now supported in Windows
- [#599](https://github.com/wasmerio/wasmer/pull/599) Fix llvm backend failures in fat spec tests and simd_binaryen spec test.
- [#579](https://github.com/wasmerio/wasmer/pull/579) Fix bug in caching with LLVM and Singlepass backends.
  Add `default-backend-singlepass`, `default-backend-llvm`, and `default-backend-cranelift` features to `wasmer-runtime`
  to control the `default_compiler()` function (this is a breaking change).  Add `compiler_for_backend` function in `wasmer-runtime`
- [#561](https://github.com/wasmerio/wasmer/pull/561) Call the `data_finalizer` field on the `Ctx`
- [#576](https://github.com/wasmerio/wasmer/pull/576) fix `Drop` of uninit `Ctx`
- [#542](https://github.com/wasmerio/wasmer/pull/542) Add SIMD support to Wasmer (LLVM backend only)
  - Updates LLVM to version 8.0

## 0.5.7 - 2019-07-23
- [#575](https://github.com/wasmerio/wasmer/pull/575) Prepare for release; update wapm to 0.3.6
- [#555](https://github.com/wasmerio/wasmer/pull/555) WASI filesystem rewrite.  Major improvements
  - adds virtual root showing all preopened directories
  - improved sandboxing and code-reuse
  - symlinks work in a lot more situations
  - many misc. improvements to most syscalls touching the filesystem

## 0.5.6 - 2019-07-16
- [#565](https://github.com/wasmerio/wasmer/pull/565) Update wapm and bump version to 0.5.6
- [#563](https://github.com/wasmerio/wasmer/pull/563) Improve wasi testing infrastructure
  - fixes arg parsing from comments & fixes the mapdir test to have the native code doing the same thing as the WASI code
  - makes wasitests-generate output stdout/stderr by default & adds function to print stdout and stderr for a command if it fails
  - compiles wasm with size optimizations & strips generated wasm with wasm-strip
- [#554](https://github.com/wasmerio/wasmer/pull/554) Finish implementation of `wasi::fd_seek`, fix bug in filestat
- [#550](https://github.com/wasmerio/wasmer/pull/550) Fix singlepass compilation error with `imul` instruction


## 0.5.5 - 2019-07-10
- [#541](https://github.com/wasmerio/wasmer/pull/541) Fix dependency graph by making separate test crates; ABI implementations should not depend on compilers. Add Cranelift fork as git submodule of clif-backend
- [#537](https://github.com/wasmerio/wasmer/pull/537) Add hidden flag (`--cache-key`) to use prehashed key into the compiled wasm cache and change compiler backend-specific caching to use directories
- [#536](https://github.com/wasmerio/wasmer/pull/536) ~Update cache to use compiler backend name in cache key~

## 0.5.4 - 2019-07-06
- [#529](https://github.com/wasmerio/wasmer/pull/529) Updates the Wasm Interface library, which is used by wapm, with bug fixes and error message improvements

## 0.5.3 - 2019-07-03
- [#523](https://github.com/wasmerio/wasmer/pull/523) Update wapm version to fix bug related to signed packages in the global namespace and locally-stored public keys

## 0.5.2 - 2019-07-02
- [#516](https://github.com/wasmerio/wasmer/pull/516) Add workaround for singlepass miscompilation on GetLocal
- [#521](https://github.com/wasmerio/wasmer/pull/521) Update Wapm-cli, bump version numbers
- [#518](https://github.com/wasmerio/wasmer/pull/518) Update Cranelift and WasmParser
- [#514](https://github.com/wasmerio/wasmer/pull/514) [#519](https://github.com/wasmerio/wasmer/pull/519) Improved Emscripten network related calls, added a null check to `WasmPtr`
- [#515](https://github.com/wasmerio/wasmer/pull/515) Improved Emscripten dyncalls
- [#513](https://github.com/wasmerio/wasmer/pull/513) Fix emscripten lseek implementation.
- [#510](https://github.com/wasmerio/wasmer/pull/510) Simplify construction of floating point constants in LLVM backend. Fix LLVM assertion failure due to definition of %ctx.

## 0.5.1 - 2019-06-24
- [#508](https://github.com/wasmerio/wasmer/pull/508) Update wapm version, includes bug fixes

## 0.5.0 - 2019-06-17

- [#471](https://github.com/wasmerio/wasmer/pull/471) Added missing functions to run Python. Improved Emscripten bindings
- [#494](https://github.com/wasmerio/wasmer/pull/494) Remove deprecated type aliases from libc in the runtime C API
- [#493](https://github.com/wasmerio/wasmer/pull/493) `wasmer_module_instantiate` has better error messages in the runtime C API
- [#474](https://github.com/wasmerio/wasmer/pull/474) Set the install name of the dylib to `@rpath`
- [#490](https://github.com/wasmerio/wasmer/pull/490) Add MiddlewareChain and StreamingCompiler to runtime
- [#487](https://github.com/wasmerio/wasmer/pull/487) Fix stack offset check in singlepass backend
- [#450](https://github.com/wasmerio/wasmer/pull/450) Added Metering
- [#481](https://github.com/wasmerio/wasmer/pull/481) Added context trampoline into runtime
- [#484](https://github.com/wasmerio/wasmer/pull/484) Fix bugs in emscripten socket syscalls
- [#476](https://github.com/wasmerio/wasmer/pull/476) Fix bug with wasi::environ_get, fix off by one error in wasi::environ_sizes_get
- [#470](https://github.com/wasmerio/wasmer/pull/470) Add mapdir support to Emscripten, implement getdents for Unix
- [#467](https://github.com/wasmerio/wasmer/pull/467) `wasmer_instantiate` returns better error messages in the runtime C API
- [#463](https://github.com/wasmerio/wasmer/pull/463) Fix bug in WASI path_open allowing one level above preopened dir to be accessed
- [#461](https://github.com/wasmerio/wasmer/pull/461) Prevent passing negative lengths in various places in the runtime C API
- [#459](https://github.com/wasmerio/wasmer/pull/459) Add monotonic and real time clocks for wasi on windows
- [#447](https://github.com/wasmerio/wasmer/pull/447) Add trace macro (`--features trace`) for more verbose debug statements
- [#451](https://github.com/wasmerio/wasmer/pull/451) Add `--mapdir=src:dest` flag to rename host directories in the guest context
- [#457](https://github.com/wasmerio/wasmer/pull/457) Implement file metadata for WASI, fix bugs in WASI clock code for Unix platforms

## 0.4.2 - 2019-05-16

- [#416](https://github.com/wasmerio/wasmer/pull/416) Remote code loading framework
- [#449](https://github.com/wasmerio/wasmer/pull/449) Fix bugs: opening host files in filestat and opening with write permissions unconditionally in path_open
- [#442](https://github.com/wasmerio/wasmer/pull/442) Misc. WASI FS fixes and implement readdir
- [#440](https://github.com/wasmerio/wasmer/pull/440) Fix type mismatch between `wasmer_instance_call` and `wasmer_export_func_*_arity` functions in the runtime C API.
- [#269](https://github.com/wasmerio/wasmer/pull/269) Add better runtime docs
- [#432](https://github.com/wasmerio/wasmer/pull/432) Fix returned value of `wasmer_last_error_message` in the runtime C API
- [#429](https://github.com/wasmerio/wasmer/pull/429) Get wasi::path_filestat_get working for some programs; misc. minor WASI FS improvements
- [#413](https://github.com/wasmerio/wasmer/pull/413) Update LLVM backend to use new parser codegen traits

## 0.4.1 - 2019-05-06

- [#426](https://github.com/wasmerio/wasmer/pull/426) Update wapm-cli submodule, bump version to 0.4.1
- [#422](https://github.com/wasmerio/wasmer/pull/422) Improved Emscripten functions to run optipng and pngquant compiled to wasm
- [#409](https://github.com/wasmerio/wasmer/pull/409) Improved Emscripten functions to run JavascriptCore compiled to wasm
- [#399](https://github.com/wasmerio/wasmer/pull/399) Add example of using a plugin extended from WASI
- [#397](https://github.com/wasmerio/wasmer/pull/397) Fix WASI fs abstraction to work on Windows
- [#390](https://github.com/wasmerio/wasmer/pull/390) Pin released wapm version and add it as a git submodule
- [#408](https://github.com/wasmerio/wasmer/pull/408) Add images to windows installer and update installer to add wapm bin directory to path

## 0.4.0 - 2019-04-23

- [#383](https://github.com/wasmerio/wasmer/pull/383) Hook up wasi exit code to wasmer cli.
- [#382](https://github.com/wasmerio/wasmer/pull/382) Improve error message on `--backend` flag to only suggest currently enabled backends
- [#381](https://github.com/wasmerio/wasmer/pull/381) Allow retrieving propagated user errors.
- [#379](https://github.com/wasmerio/wasmer/pull/379) Fix small return types from imported functions.
- [#371](https://github.com/wasmerio/wasmer/pull/371) Add more Debug impl for WASI types
- [#368](https://github.com/wasmerio/wasmer/pull/368) Fix issue with write buffering
- [#343](https://github.com/wasmerio/wasmer/pull/343) Implement preopened files for WASI and fix aligment issue when accessing WASI memory
- [#367](https://github.com/wasmerio/wasmer/pull/367) Add caching support to the LLVM backend.
- [#366](https://github.com/wasmerio/wasmer/pull/366) Remove `UserTrapper` trait to fix [#365](https://github.com/wasmerio/wasmer/issues/365).
- [#348](https://github.com/wasmerio/wasmer/pull/348) Refactor internal runtime ↔️ backend abstraction.
- [#355](https://github.com/wasmerio/wasmer/pull/355) Misc changes to `Cargo.toml`s for publishing
- [#352](https://github.com/wasmerio/wasmer/pull/352) Bump version numbers to 0.3.0
- [#351](https://github.com/wasmerio/wasmer/pull/351) Add hidden option to specify wasm program name (can be used to improve error messages)
- [#350](https://github.com/wasmerio/wasmer/pull/350) Enforce that CHANGELOG.md is updated through CI.
- [#349](https://github.com/wasmerio/wasmer/pull/349) Add [CHANGELOG.md](https://github.com/wasmerio/wasmer/blob/master/CHANGELOG.md).

## 0.3.0 - 2019-04-12

- [#276](https://github.com/wasmerio/wasmer/pull/276) [#288](https://github.com/wasmerio/wasmer/pull/288) [#344](https://github.com/wasmerio/wasmer/pull/344) Use new singlepass backend (with the `--backend=singlepass` when running Wasmer)
- [#338](https://github.com/wasmerio/wasmer/pull/338) Actually catch traps/panics/etc when using a typed func.
- [#325](https://github.com/wasmerio/wasmer/pull/325) Fixed func_index in debug mode
- [#323](https://github.com/wasmerio/wasmer/pull/323) Add validate subcommand to validate Wasm files
- [#321](https://github.com/wasmerio/wasmer/pull/321) Upgrade to Cranelift 0.3.0
- [#319](https://github.com/wasmerio/wasmer/pull/319) Add Export and GlobalDescriptor to Runtime API
- [#310](https://github.com/wasmerio/wasmer/pull/310) Cleanup warnings
- [#299](https://github.com/wasmerio/wasmer/pull/299) [#300](https://github.com/wasmerio/wasmer/pull/300) [#301](https://github.com/wasmerio/wasmer/pull/301) [#303](https://github.com/wasmerio/wasmer/pull/303) [#304](https://github.com/wasmerio/wasmer/pull/304) [#305](https://github.com/wasmerio/wasmer/pull/305) [#306](https://github.com/wasmerio/wasmer/pull/306) [#307](https://github.com/wasmerio/wasmer/pull/307) Add support for WASI 🎉
- [#286](https://github.com/wasmerio/wasmer/pull/286) Add extend to imports
- [#278](https://github.com/wasmerio/wasmer/pull/278) Add versioning to cache
- [#250](https://github.com/wasmerio/wasmer/pull/250) Setup bors<|MERGE_RESOLUTION|>--- conflicted
+++ resolved
@@ -7,12 +7,9 @@
 
 ## **[Unreleased]**
 
-<<<<<<< HEAD
 - [#1710](https://github.com/wasmerio/wasmer/pull/1710) Memory for function call trampolines is now owned by the Artifact.
-=======
 ### Added
 
->>>>>>> fff5366e
 - [#1700](https://github.com/wasmerio/wasmer/pull/1700) Implement `wasm_externtype_copy` in the Wasm C API.
 
 ## 1.0.0-alpha4 - 2020-10-08
