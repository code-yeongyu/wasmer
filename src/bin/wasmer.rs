#![deny(
    dead_code,
    nonstandard_style,
    unused_imports,
    unused_mut,
    unused_variables,
    unused_unsafe,
    unreachable_patterns
)]
extern crate structopt;

use std::env;
use std::fs::{read_to_string, File};
use std::io;
use std::io::Read;
use std::path::PathBuf;
use std::process::exit;
use std::str::FromStr;

use std::collections::HashMap;
use structopt::StructOpt;

use wasmer::*;
use wasmer_clif_backend::CraneliftCompiler;
#[cfg(feature = "backend-llvm")]
use wasmer_llvm_backend::{LLVMCompiler, LLVMOptions};
use wasmer_runtime::{
    cache::{Cache as BaseCache, FileSystemCache, WasmHash},
    Func, Value, VERSION,
};
#[cfg(feature = "managed")]
use wasmer_runtime_core::tiering::{run_tiering, InteractiveShellContext, ShellExitOperation};
use wasmer_runtime_core::{
    self,
    backend::{Backend, Compiler, CompilerConfig, Features, MemoryBoundCheckMode},
    debug,
    loader::{Instance as LoadedInstance, LocalLoader},
};
#[cfg(feature = "wasi")]
use wasmer_wasi;

// stub module to make conditional compilation happy
#[cfg(not(feature = "wasi"))]
mod wasmer_wasi {
    use wasmer_runtime_core::{import::ImportObject, module::Module};

    pub fn is_wasi_module(_module: &Module) -> bool {
        false
    }

    pub fn generate_import_object(
        _args: Vec<Vec<u8>>,
        _envs: Vec<Vec<u8>>,
        _preopened_files: Vec<std::path::PathBuf>,
        _mapped_dirs: Vec<(String, std::path::PathBuf)>,
    ) -> ImportObject {
        unimplemented!()
    }
}

#[derive(Debug, StructOpt)]
#[structopt(name = "wasmer", about = "Wasm execution runtime.", author)]
/// The options for the wasmer Command Line Interface
enum CLIOptions {
    /// Run a WebAssembly file. Formats accepted: wasm, wat
    #[structopt(name = "run")]
    Run(Run),

    /// Wasmer cache
    #[structopt(name = "cache")]
    Cache(Cache),

    /// Validate a Web Assembly binary
    #[structopt(name = "validate")]
    Validate(Validate),

    /// Update wasmer to the latest version
    #[structopt(name = "self-update")]
    SelfUpdate,
}

#[derive(Debug, StructOpt, Clone)]
struct PrestandardFeatures {
    /// Enable support for the SIMD proposal.
    #[structopt(long = "enable-simd")]
    simd: bool,

    /// Enable support for the threads proposal.
    #[structopt(long = "enable-threads")]
    threads: bool,

    /// Enable support for all pre-standard proposals.
    #[structopt(long = "enable-all")]
    all: bool,
}

#[cfg(feature = "backend-llvm")]
#[derive(Debug, StructOpt, Clone)]
/// LLVM backend flags.
pub struct LLVMCLIOptions {
    /// Emit LLVM IR before optimization pipeline.
    #[structopt(long = "llvm-pre-opt-ir", parse(from_os_str))]
    pre_opt_ir: Option<PathBuf>,

    /// Emit LLVM IR after optimization pipeline.
    #[structopt(long = "llvm-post-opt-ir", parse(from_os_str))]
    post_opt_ir: Option<PathBuf>,

    /// Emit LLVM generated native code object file.
    #[structopt(long = "llvm-object-file", parse(from_os_str))]
    obj_file: Option<PathBuf>,
}

#[derive(Debug, StructOpt, Clone)]
struct Run {
    /// Disable the cache
    #[structopt(long = "disable-cache")]
    disable_cache: bool,

    /// Input file
    #[structopt(parse(from_os_str))]
    path: PathBuf,

    // Disable the cache
    #[structopt(
        long = "backend",
        default_value = "cranelift",
        case_insensitive = true,
        possible_values = Backend::variants(),
    )]
    backend: Backend,

    /// Invoke a specified function
    #[structopt(long = "invoke", short = "i")]
    invoke: Option<String>,

    /// Emscripten symbol map
    #[structopt(long = "em-symbol-map", parse(from_os_str), group = "emscripten")]
    em_symbol_map: Option<PathBuf>,

    /// Begin execution at the specified symbol
    #[structopt(long = "em-entrypoint", group = "emscripten")]
    em_entrypoint: Option<String>,

    /// WASI pre-opened directory
    #[structopt(long = "dir", multiple = true, group = "wasi")]
    pre_opened_directories: Vec<PathBuf>,

    /// Map a host directory to a different location for the wasm module
    #[structopt(long = "mapdir", multiple = true)]
    mapped_dirs: Vec<String>,

    /// Pass custom environment variables
    #[structopt(long = "env", multiple = true)]
    env_vars: Vec<String>,

    /// Custom code loader
    #[structopt(
        long = "loader",
        case_insensitive = true,
        possible_values = LoaderName::variants(),
    )]
    loader: Option<LoaderName>,

    /// Path to previously saved instance image to resume.
    #[cfg(feature = "managed")]
    #[structopt(long = "resume")]
    resume: Option<String>,

    /// Optimized backends for higher tiers.
    #[cfg(feature = "managed")]
    #[structopt(
        long = "optimized-backends",
        multiple = true,
        case_insensitive = true,
        possible_values = Backend::variants(),
    )]
    optimized_backends: Vec<Backend>,

    /// Whether or not state tracking should be disabled during compilation.
    /// State tracking is necessary for tier switching and backtracing.
    #[structopt(long = "track-state")]
    track_state: bool,

    // Enable the CallTrace middleware.
    #[structopt(long = "call-trace")]
    call_trace: bool,

    // Enable the BlockTrace middleware.
    #[structopt(long = "block-trace")]
    block_trace: bool,

    /// The command name is a string that will override the first argument passed
    /// to the wasm program. This is used in wapm to provide nicer output in
    /// help commands and error messages of the running wasm program
    #[structopt(long = "command-name", hidden = true)]
    command_name: Option<String>,

    /// A prehashed string, used to speed up start times by avoiding hashing the
    /// wasm module. If the specified hash is not found, Wasmer will hash the module
    /// as if no `cache-key` argument was passed.
    #[structopt(long = "cache-key", hidden = true)]
    cache_key: Option<String>,

    #[cfg(feature = "backend-llvm")]
    #[structopt(flatten)]
    backend_llvm_options: LLVMCLIOptions,

    #[structopt(flatten)]
    features: PrestandardFeatures,

    /// Application arguments
    #[structopt(name = "--", multiple = true)]
    args: Vec<String>,
}

#[allow(dead_code)]
#[derive(Debug, Copy, Clone)]
enum LoaderName {
    Local,
    #[cfg(feature = "loader-kernel")]
    Kernel,
}

impl LoaderName {
    pub fn variants() -> &'static [&'static str] {
        &[
            "local",
            #[cfg(feature = "loader-kernel")]
            "kernel",
        ]
    }
}

impl FromStr for LoaderName {
    type Err = String;
    fn from_str(s: &str) -> Result<LoaderName, String> {
        match s.to_lowercase().as_str() {
            "local" => Ok(LoaderName::Local),
            #[cfg(feature = "loader-kernel")]
            "kernel" => Ok(LoaderName::Kernel),
            _ => Err(format!("The loader {} doesn't exist", s)),
        }
    }
}

#[derive(Debug, StructOpt)]
enum Cache {
    /// Clear the cache
    #[structopt(name = "clean")]
    Clean,

    /// Display the location of the cache
    #[structopt(name = "dir")]
    Dir,
}

#[derive(Debug, StructOpt)]
struct Validate {
    /// Input file
    #[structopt(parse(from_os_str))]
    path: PathBuf,

    #[structopt(flatten)]
    features: PrestandardFeatures,
}

/// Read the contents of a file
fn read_file_contents(path: &PathBuf) -> Result<Vec<u8>, io::Error> {
    let mut buffer: Vec<u8> = Vec::new();
    let mut file = File::open(path)?;
    file.read_to_end(&mut buffer)?;
    // We force to close the file
    drop(file);
    Ok(buffer)
}

fn get_cache_dir() -> PathBuf {
    match env::var("WASMER_CACHE_DIR") {
        Ok(dir) => {
            let mut path = PathBuf::from(dir);
            path.push(VERSION);
            path
        }
        Err(_) => {
            // We use a temporal directory for saving cache files
            let mut temp_dir = env::temp_dir();
            temp_dir.push("wasmer");
            temp_dir.push(VERSION);
            temp_dir
        }
    }
}

fn get_mapped_dirs(input: &[String]) -> Result<Vec<(String, PathBuf)>, String> {
    let mut md = vec![];
    for entry in input.iter() {
        if let [alias, real_dir] = entry.split(':').collect::<Vec<&str>>()[..] {
            let pb = PathBuf::from(&real_dir);
            if let Ok(pb_metadata) = pb.metadata() {
                if !pb_metadata.is_dir() {
                    return Err(format!(
                        "\"{}\" exists, but it is not a directory",
                        &real_dir
                    ));
                }
            } else {
                return Err(format!("Directory \"{}\" does not exist", &real_dir));
            }
            md.push((alias.to_string(), pb));
            continue;
        }
        return Err(format!(
            "Directory mappings must consist of two paths separate by a colon. Found {}",
            &entry
        ));
    }
    Ok(md)
}

fn get_env_var_args(input: &[String]) -> Result<Vec<(&str, &str)>, String> {
    let mut ev = vec![];
    for entry in input.iter() {
        if let [env_var, value] = entry.split('=').collect::<Vec<&str>>()[..] {
            ev.push((env_var, value));
        } else {
            return Err(format!(
                "Env vars must be of the form <var_name>=<value>. Found {}",
                &entry
            ));
        }
    }
    Ok(ev)
}

/// Execute a wasm/wat file
fn execute_wasm(options: &Run) -> Result<(), String> {
    let disable_cache = options.disable_cache;

    let mapped_dirs = get_mapped_dirs(&options.mapped_dirs[..])?;
    let env_vars = get_env_var_args(&options.env_vars[..])?;
    let wasm_path = &options.path;

    let mut wasm_binary: Vec<u8> = read_file_contents(wasm_path).map_err(|err| {
        format!(
            "Can't read the file {}: {}",
            wasm_path.as_os_str().to_string_lossy(),
            err
        )
    })?;

    let em_symbol_map = if let Some(em_symbol_map_path) = options.em_symbol_map.clone() {
        let em_symbol_map_content: String = read_to_string(&em_symbol_map_path)
            .map_err(|err| {
                format!(
                    "Can't read symbol map file {}: {}",
                    em_symbol_map_path.as_os_str().to_string_lossy(),
                    err,
                )
            })?
            .to_owned();
        let mut em_symbol_map = HashMap::new();
        for line in em_symbol_map_content.lines() {
            let mut split = line.split(':');
            let num_str = if let Some(ns) = split.next() {
                ns
            } else {
                return Err(
                    "Can't parse symbol map (expected each entry to be of the form: `0:func_name`)"
                        .to_string(),
                );
            };
            let num: u32 = num_str.parse::<u32>().map_err(|err| {
                format!(
                    "Failed to parse {} as a number in symbol map: {}",
                    num_str, err
                )
            })?;
            let name_str: String = if let Some(name_str) = split.next() {
                name_str
            } else {
                return Err(
                    "Can't parse symbol map (expected each entry to be of the form: `0:func_name`)"
                        .to_string(),
                );
            }
            .to_owned();

            em_symbol_map.insert(num, name_str);
        }
        Some(em_symbol_map)
    } else {
        None
    };

    // Don't error on --enable-all for other backends.
    if options.features.simd && options.backend != Backend::LLVM {
        return Err("SIMD is only supported in the LLVM backend for now".to_string());
    }

    if !utils::is_wasm_binary(&wasm_binary) {
        let mut features = wabt::Features::new();
        if options.features.simd || options.features.all {
            features.enable_simd();
        }
        if options.features.threads || options.features.all {
            features.enable_threads();
        }
        wasm_binary = wabt::wat2wasm_with_features(wasm_binary, features)
            .map_err(|e| format!("Can't convert from wast to wasm: {:?}", e))?;
    }

    let compiler: Box<dyn Compiler> = match get_compiler_by_backend(options.backend, options) {
        Some(x) => x,
        None => return Err("the requested backend is not enabled".into()),
    };

    #[cfg(feature = "backend-llvm")]
    {
        if options.backend == Backend::LLVM {
            let options = options.backend_llvm_options.clone();
            unsafe {
                wasmer_llvm_backend::GLOBAL_OPTIONS = LLVMOptions {
                    pre_opt_ir: options.pre_opt_ir,
                    post_opt_ir: options.post_opt_ir,
                    obj_file: options.obj_file,
                }
            }
        }
    }

    let track_state = options.track_state;

    #[cfg(feature = "loader-kernel")]
    let is_kernel_loader = if let Some(LoaderName::Kernel) = options.loader {
        true
    } else {
        false
    };

    #[cfg(not(feature = "loader-kernel"))]
    let is_kernel_loader = false;

    let module = if is_kernel_loader {
        webassembly::compile_with_config_with(
            &wasm_binary[..],
            CompilerConfig {
                symbol_map: em_symbol_map.clone(),
                memory_bound_check_mode: MemoryBoundCheckMode::Disable,
                enforce_stack_check: true,
                track_state,
                features: Features {
                    simd: options.features.simd || options.features.all,
                    threads: options.features.threads || options.features.all,
                },
                ..Default::default()
            },
            &*compiler,
        )
        .map_err(|e| format!("Can't compile module: {:?}", e))?
    } else if disable_cache {
        webassembly::compile_with_config_with(
            &wasm_binary[..],
            CompilerConfig {
                symbol_map: em_symbol_map.clone(),
                track_state,
                features: Features {
                    simd: options.features.simd || options.features.all,
                    threads: options.features.threads || options.features.all,
                },
                ..Default::default()
            },
            &*compiler,
        )
        .map_err(|e| format!("Can't compile module: {:?}", e))?
    } else {
        // If we have cache enabled
        let wasmer_cache_dir = get_cache_dir();

        // We create a new cache instance.
        // It could be possible to use any other kinds of caching, as long as they
        // implement the Cache trait (with save and load functions)
        let mut cache = unsafe {
            FileSystemCache::new(wasmer_cache_dir).map_err(|e| format!("Cache error: {:?}", e))?
        };
        let mut load_cache_key = || -> Result<_, String> {
            if let Some(ref prehashed_cache_key) = options.cache_key {
                if let Ok(module) =
                    WasmHash::decode(prehashed_cache_key).and_then(|prehashed_key| {
                        cache.load_with_backend(prehashed_key, options.backend)
                    })
                {
                    debug!("using prehashed key: {}", prehashed_cache_key);
                    return Ok(module);
                }
            }
            // We generate a hash for the given binary, so we can use it as key
            // for the Filesystem cache
            let hash = WasmHash::generate(&wasm_binary);

            // cache.load will return the Module if it's able to deserialize it properly, and an error if:
            // * The file is not found
            // * The file exists, but it's corrupted or can't be converted to a module
            match cache.load_with_backend(hash, options.backend) {
                Ok(module) => {
                    // We are able to load the module from cache
                    Ok(module)
                }
                Err(_) => {
                    let module = webassembly::compile_with_config_with(
                        &wasm_binary[..],
                        CompilerConfig {
                            symbol_map: em_symbol_map.clone(),
                            track_state,
                            features: Features {
                                simd: options.features.simd || options.features.all,
                                threads: options.features.threads || options.features.all,
                            },
                            ..Default::default()
                        },
                        &*compiler,
                    )
                    .map_err(|e| format!("Can't compile module: {:?}", e))?;
                    // We try to save the module into a cache file
                    cache.store(hash, module.clone()).unwrap_or_default();

                    Ok(module)
                }
            }
        };

        load_cache_key()?
    };

    if let Some(loader) = options.loader {
        let mut import_object = wasmer_runtime_core::import::ImportObject::new();
        import_object.allow_missing_functions = true; // Import initialization might be left to the loader.
        let instance = module
            .instantiate(&import_object)
            .map_err(|e| format!("Can't instantiate loader module: {:?}", e))?;

        let mut args: Vec<Value> = Vec::new();
        for arg in options.args.iter() {
            let x = arg.as_str().parse().map_err(|_| {
                format!(
                    "Can't parse the provided argument {:?} as a integer",
                    arg.as_str()
                )
            })?;
            args.push(Value::I32(x));
        }

        let index = instance
            .resolve_func("_start")
            .expect("The loader requires a _start function to be present in the module");
        let mut ins: Box<dyn LoadedInstance<Error = String>> = match loader {
            LoaderName::Local => Box::new(
                instance
                    .load(LocalLoader)
                    .expect("Can't use the local loader"),
            ),
            #[cfg(feature = "loader-kernel")]
            LoaderName::Kernel => Box::new(
                instance
                    .load(::wasmer_kernel_loader::KernelLoader)
                    .expect("Can't use the kernel loader"),
            ),
        };
        println!("{:?}", ins.call(index, &args));
        return Ok(());
    }

    // TODO: refactor this
    if wasmer_emscripten::is_emscripten_module(&module) {
        let mut emscripten_globals = wasmer_emscripten::EmscriptenGlobals::new(&module)?;
        let import_object = wasmer_emscripten::generate_emscripten_env(&mut emscripten_globals);
        let mut instance = module
            .instantiate(&import_object)
            .map_err(|e| format!("Can't instantiate emscripten module: {:?}", e))?;

        wasmer_emscripten::run_emscripten_instance(
            &module,
            &mut instance,
            &mut emscripten_globals,
            if let Some(cn) = &options.command_name {
                cn
            } else {
                options.path.to_str().unwrap()
            },
            options.args.iter().map(|arg| arg.as_str()).collect(),
            options.em_entrypoint.clone(),
            mapped_dirs,
        )
        .map_err(|e| format!("{:?}", e))?;
    } else {
        if cfg!(feature = "wasi") && wasmer_wasi::is_wasi_module(&module) {
            let import_object = wasmer_wasi::generate_import_object(
                if let Some(cn) = &options.command_name {
                    [cn.clone()]
                } else {
                    [options.path.to_str().unwrap().to_owned()]
                }
                .iter()
                .chain(options.args.iter())
                .cloned()
                .map(|arg| arg.into_bytes())
                .collect(),
                env_vars
                    .into_iter()
                    .map(|(k, v)| format!("{}={}", k, v).into_bytes())
                    .collect(),
                options.pre_opened_directories.clone(),
                mapped_dirs,
            );

            #[allow(unused_mut)] // mut used in feature
            let mut instance = module
                .instantiate(&import_object)
                .map_err(|e| format!("Can't instantiate WASI module: {:?}", e))?;

            let start: Func<(), ()> = instance.func("_start").map_err(|e| format!("{:?}", e))?;

            #[cfg(feature = "managed")]
            {
                let start_raw: extern "C" fn(&mut wasmer_runtime_core::vm::Ctx) =
                    unsafe { ::std::mem::transmute(start.get_vm_func()) };

                unsafe {
                    run_tiering(
                        module.info(),
                        &wasm_binary,
                        if let Some(ref path) = options.resume {
                            let mut f = File::open(path).unwrap();
                            let mut out: Vec<u8> = vec![];
                            f.read_to_end(&mut out).unwrap();
                            Some(
                                wasmer_runtime_core::state::InstanceImage::from_bytes(&out)
                                    .expect("failed to decode image"),
                            )
                        } else {
                            None
                        },
                        &import_object,
                        start_raw,
                        &mut instance,
                        options.backend,
                        options
                            .optimized_backends
                            .iter()
                            .map(
                                |&backend| -> (Backend, Box<dyn Fn() -> Box<dyn Compiler> + Send>) {
                                    let options = options.clone();
                                    (
                                        backend,
                                        Box::new(move || {
                                            get_compiler_by_backend(backend, &options).unwrap()
                                        }),
                                    )
                                },
                            )
                            .collect(),
                        interactive_shell,
                    )?
                };
            }

            #[cfg(not(feature = "managed"))]
            {
                use wasmer_runtime::error::RuntimeError;
                use wasmer_runtime_core::{
                    fault::{pop_code_version, push_code_version},
                    state::CodeVersion,
                };

                push_code_version(CodeVersion {
                    baseline: true,
                    msm: instance
                        .module
                        .runnable_module
                        .get_module_state_map()
                        .unwrap(),
                    base: instance.module.runnable_module.get_code().unwrap().as_ptr() as usize,
                    backend: options.backend,
                });
                let result = start.call();
                pop_code_version().unwrap();

                if let Err(ref err) = result {
                    match err {
                        RuntimeError::Trap { msg } => {
                            return Err(format!("wasm trap occured: {}", msg))
                        }
                        #[cfg(feature = "wasi")]
                        RuntimeError::Error { data } => {
                            if let Some(error_code) = data.downcast_ref::<wasmer_wasi::ExitCode>() {
                                std::process::exit(error_code.code as i32)
                            }
                        }
                        #[cfg(not(feature = "wasi"))]
                        RuntimeError::Error { .. } => (),
                    }
                    return Err(format!("error: {:?}", err));
                }
            }
        } else {
            let import_object = wasmer_runtime_core::import::ImportObject::new();
            let instance = module
                .instantiate(&import_object)
                .map_err(|e| format!("Can't instantiate module: {:?}", e))?;

            let mut args: Vec<Value> = Vec::new();
            for arg in options.args.iter() {
                let x = arg.as_str().parse().map_err(|_| {
                    format!(
                        "Can't parse the provided argument {:?} as a integer",
                        arg.as_str()
                    )
                })?;
                args.push(Value::I32(x));
            }

<<<<<<< HEAD
            let result = instance
                .dyn_func("main")
=======
            let invoke_fn = match options.invoke.as_ref() {
                Some(fun) => fun,
                _ => "main",
            };
            instance
                .dyn_func(&invoke_fn)
>>>>>>> 5582a89e
                .map_err(|e| format!("{:?}", e))?
                .call(&args)
                .map_err(|e| format!("{:?}", e))?;
            println!("main() returned: {:?}", result);
        }
    }

    Ok(())
}

#[cfg(feature = "managed")]
fn interactive_shell(mut ctx: InteractiveShellContext) -> ShellExitOperation {
    use std::io::Write;

    let mut stdout = ::std::io::stdout();
    let stdin = ::std::io::stdin();

    loop {
        print!("Wasmer> ");
        stdout.flush().unwrap();
        let mut line = String::new();
        stdin.read_line(&mut line).unwrap();
        let mut parts = line.split(" ").filter(|x| x.len() > 0).map(|x| x.trim());

        let cmd = parts.next();
        if cmd.is_none() {
            println!("Command required");
            continue;
        }
        let cmd = cmd.unwrap();

        match cmd {
            "snapshot" => {
                let path = parts.next();
                if path.is_none() {
                    println!("Usage: snapshot [out_path]");
                    continue;
                }
                let path = path.unwrap();

                if let Some(ref image) = ctx.image {
                    let buf = image.to_bytes();
                    let mut f = match File::create(path) {
                        Ok(x) => x,
                        Err(e) => {
                            println!("Cannot open output file at {}: {:?}", path, e);
                            continue;
                        }
                    };
                    if let Err(e) = f.write_all(&buf) {
                        println!("Cannot write to output file at {}: {:?}", path, e);
                        continue;
                    }
                    println!("Done");
                } else {
                    println!("Program state not available");
                }
            }
            "continue" | "c" => {
                if let Some(image) = ctx.image.take() {
                    return ShellExitOperation::ContinueWith(image);
                } else {
                    println!("Program state not available, cannot continue execution");
                }
            }
            "backtrace" | "bt" => {
                if let Some(ref image) = ctx.image {
                    println!("{}", image.execution_state.output());
                } else {
                    println!("State not available");
                }
            }
            "exit" | "quit" => {
                exit(0);
            }
            "" => {}
            _ => {
                println!("Unknown command: {}", cmd);
            }
        }
    }
}

fn run(options: Run) {
    match execute_wasm(&options) {
        Ok(()) => {}
        Err(message) => {
            eprintln!("Error: {}", message);
            exit(1);
        }
    }
}

fn validate_wasm(validate: Validate) -> Result<(), String> {
    let wasm_path = validate.path;
    let wasm_path_as_str = wasm_path.to_str().unwrap();

    let wasm_binary: Vec<u8> = read_file_contents(&wasm_path).map_err(|err| {
        format!(
            "Can't read the file {}: {}",
            wasm_path.as_os_str().to_string_lossy(),
            err
        )
    })?;

    if !utils::is_wasm_binary(&wasm_binary) {
        return Err(format!(
            "Cannot recognize \"{}\" as a WASM binary",
            wasm_path_as_str,
        ));
    }

    wasmer_runtime_core::validate_and_report_errors_with_features(
        &wasm_binary,
        Features {
            simd: validate.features.simd || validate.features.all,
            threads: validate.features.threads || validate.features.all,
        },
    )
    .map_err(|err| format!("Validation failed: {}", err))?;

    Ok(())
}

/// Runs logic for the `validate` subcommand
fn validate(validate: Validate) {
    match validate_wasm(validate) {
        Err(message) => {
            eprintln!("Error: {}", message);
            exit(-1);
        }
        _ => (),
    }
}

fn get_compiler_by_backend(backend: Backend, opts: &Run) -> Option<Box<dyn Compiler>> {
    use wasmer_runtime_core::codegen::MiddlewareChain;
    let opts = opts.clone();
    let middlewares_gen = move || {
        let mut middlewares = MiddlewareChain::new();
        if opts.call_trace {
            use wasmer_middleware_common::call_trace::CallTrace;
            middlewares.push(CallTrace::new());
        }
        if opts.block_trace {
            use wasmer_middleware_common::block_trace::BlockTrace;
            middlewares.push(BlockTrace::new());
        }
        middlewares
    };

    Some(match backend {
        #[cfg(feature = "backend-singlepass")]
        Backend::Singlepass => {
            use wasmer_runtime_core::codegen::StreamingCompiler;
            use wasmer_singlepass_backend::ModuleCodeGenerator as SinglePassMCG;

            let c: StreamingCompiler<SinglePassMCG, _, _, _, _> =
                StreamingCompiler::new(middlewares_gen);
            Box::new(c)
        }
        #[cfg(not(feature = "backend-singlepass"))]
        Backend::Singlepass => return None,
        Backend::Cranelift => Box::new(CraneliftCompiler::new()),
        #[cfg(feature = "backend-llvm")]
        Backend::LLVM => Box::new(LLVMCompiler::new()),
        #[cfg(not(feature = "backend-llvm"))]
        Backend::LLVM => return None,
    })
}

fn main() {
    let options = CLIOptions::from_args();
    match options {
        CLIOptions::Run(options) => run(options),
        #[cfg(not(target_os = "windows"))]
        CLIOptions::SelfUpdate => update::self_update(),
        #[cfg(target_os = "windows")]
        CLIOptions::SelfUpdate => {
            println!("Self update is not supported on Windows. Use install instructions on the Wasmer homepage: https://wasmer.io");
        }
        CLIOptions::Cache(cache) => match cache {
            Cache::Clean => {
                use std::fs;
                let cache_dir = get_cache_dir();
                if cache_dir.exists() {
                    fs::remove_dir_all(cache_dir.clone()).expect("Can't remove cache dir");
                }
                fs::create_dir_all(cache_dir.clone()).expect("Can't create cache dir");
            }
            Cache::Dir => {
                println!("{}", get_cache_dir().to_string_lossy());
            }
        },
        CLIOptions::Validate(validate_options) => {
            validate(validate_options);
        }
    }
}

#[test]
fn filesystem_cache_should_work() -> Result<(), String> {
    let wasmer_cache_dir = get_cache_dir();

    unsafe { FileSystemCache::new(wasmer_cache_dir).map_err(|e| format!("Cache error: {:?}", e))? };

    Ok(())
}<|MERGE_RESOLUTION|>--- conflicted
+++ resolved
@@ -719,17 +719,12 @@
                 args.push(Value::I32(x));
             }
 
-<<<<<<< HEAD
-            let result = instance
-                .dyn_func("main")
-=======
             let invoke_fn = match options.invoke.as_ref() {
                 Some(fun) => fun,
                 _ => "main",
             };
             instance
                 .dyn_func(&invoke_fn)
->>>>>>> 5582a89e
                 .map_err(|e| format!("{:?}", e))?
                 .call(&args)
                 .map_err(|e| format!("{:?}", e))?;
